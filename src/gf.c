// This file is a part of Julia. License is MIT: https://julialang.org/license

/*
  Generic Functions
  . method table and lookup
  . GF constructor
  . dispatch
  . static parameter inference
  . method specialization and caching, invoking type inference
*/
#include <stdlib.h>
#include <string.h>
#include "julia.h"
#include "julia_internal.h"
#ifndef _OS_WINDOWS_
#include <unistd.h>
#endif
#include "julia_assert.h"

// The compilation signature is not used to cache the method if the number of overlapping methods is greater than this
#define MAX_UNSPECIALIZED_CONFLICTS 32

#ifdef __cplusplus
extern "C" {
#endif

JL_DLLEXPORT size_t jl_world_counter = 1;
JL_DLLEXPORT size_t jl_get_world_counter(void)
{
    return jl_world_counter;
}

JL_DLLEXPORT size_t jl_get_tls_world_age(void)
{
    return jl_get_ptls_states()->world_age;
}

/// ----- Handling for Julia callbacks ----- ///

JL_DLLEXPORT int8_t jl_is_in_pure_context(void)
{
    jl_ptls_t ptls = jl_get_ptls_states();
    return ptls->in_pure_callback;
}

tracer_cb jl_newmeth_tracer = NULL;
JL_DLLEXPORT void jl_register_newmeth_tracer(void (*callback)(jl_method_t *tracee))
{
    jl_newmeth_tracer = (tracer_cb)callback;
}

void jl_call_tracer(tracer_cb callback, jl_value_t *tracee)
{
    jl_ptls_t ptls = jl_get_ptls_states();
    int last_in = ptls->in_pure_callback;
    JL_TRY {
        ptls->in_pure_callback = 1;
        callback(tracee);
        ptls->in_pure_callback = last_in;
    }
    JL_CATCH {
        ptls->in_pure_callback = last_in;
        jl_printf(JL_STDERR, "WARNING: tracer callback function threw an error:\n");
        jl_static_show(JL_STDERR, jl_current_exception());
        jl_printf(JL_STDERR, "\n");
        jlbacktrace();
    }
}

/// ----- Definitions for various internal TypeMaps ----- ///

const struct jl_typemap_info method_defs = {
    0, &jl_method_type
};
const struct jl_typemap_info lambda_cache = {
    0, &jl_method_instance_type
};
const struct jl_typemap_info tfunc_cache = {
    1, &jl_any_type
};

static int8_t jl_cachearg_offset(jl_methtable_t *mt)
{
    return mt->offs;
}

/// ----- Insertion logic for special entries ----- ///


static uint_t speccache_hash(size_t idx, jl_svec_t *data)
{
    jl_method_instance_t *ml = (jl_method_instance_t*)jl_svecref(data, idx);
    jl_value_t *sig = ml->specTypes;
    if (jl_is_unionall(sig))
        sig = jl_unwrap_unionall(sig);
    return ((jl_datatype_t*)sig)->hash;
}

static int speccache_eq(size_t idx, const void *ty, jl_svec_t *data, uint_t hv)
{
    jl_method_instance_t *ml = (jl_method_instance_t*)jl_svecref(data, idx);
    jl_value_t *sig = ml->specTypes;
    if (ty == sig)
        return 1;
    uint_t h2 = ((jl_datatype_t*)(jl_is_unionall(sig) ? jl_unwrap_unionall(sig) : sig))->hash;
    if (h2 != hv)
        return 0;
    return jl_types_equal(sig, (jl_value_t*)ty);
}

// get or create the MethodInstance for a specialization
JL_DLLEXPORT jl_method_instance_t *jl_specializations_get_linfo(jl_method_t *m JL_PROPAGATES_ROOT, jl_value_t *type, jl_svec_t *sparams)
{
    uint_t hv = ((jl_datatype_t*)(jl_is_unionall(type) ? jl_unwrap_unionall(type) : type))->hash;
    for (int locked = 0; ; locked++) {
        jl_array_t *speckeyset = jl_atomic_load_acquire(&m->speckeyset);
        jl_svec_t *specializations = jl_atomic_load_acquire(&m->specializations);
        size_t i, cl = jl_svec_len(specializations);
        if (hv) {
            ssize_t idx = jl_smallintset_lookup(speckeyset, speccache_eq, type, specializations, hv);
            if (idx != -1) {
                jl_method_instance_t *mi = (jl_method_instance_t*)jl_svecref(specializations, idx);
                if (locked)
                    JL_UNLOCK(&m->writelock);
                return mi;
            }
        }
        else {
            jl_method_instance_t **data = (jl_method_instance_t**)jl_svec_data(specializations);
            JL_GC_PUSH1(&specializations); // clang-sa doesn't realize this loop uses specializations
            for (i = cl; i > 0; i--) {
                jl_method_instance_t *mi = jl_atomic_load_relaxed(&data[i - 1]);
                if (mi == NULL)
                    break;
                if (jl_types_equal(mi->specTypes, type)) {
                    if (locked)
                        JL_UNLOCK(&m->writelock);
                    JL_GC_POP();
                    return mi;
                }
            }
            JL_GC_POP();
        }
        if (!sparams) // can't insert without knowing this
            return NULL;
        if (!locked) {
            JL_LOCK(&m->writelock);
        }
        else {
            if (hv) {
                jl_method_instance_t **data = (jl_method_instance_t**)jl_svec_data(specializations);
                for (i = 0; i < cl; i++) {
                    jl_method_instance_t *mi = jl_atomic_load_relaxed(&data[i]);
                    if (mi == NULL)
                        break;
                    assert(!jl_types_equal(mi->specTypes, type));
                }
            }
            jl_method_instance_t *mi = jl_get_specialized(m, type, sparams);
            JL_GC_PUSH1(&mi);
            if (hv ? (i + 1 >= cl || jl_svecref(specializations, i + 1) != NULL) : (i <= 1 || jl_svecref(specializations, i - 2) != NULL)) {
                size_t ncl = cl < 8 ? 8 : (cl*3)>>1;
                jl_svec_t *nc = jl_alloc_svec_uninit(ncl);
                if (i > 0)
                    memcpy((char*)jl_svec_data(nc), jl_svec_data(specializations), sizeof(void*) * i);
                memset((char*)jl_svec_data(nc) + sizeof(void*) * i, 0, sizeof(void*) * (ncl - cl));
                if (i < cl)
                    memcpy((char*)jl_svec_data(nc) + sizeof(void*) * (i + ncl - cl),
                           (char*)jl_svec_data(specializations) + sizeof(void*) * i,
                           sizeof(void*) * (cl - i));
                jl_atomic_store_release(&m->specializations, nc);
                jl_gc_wb(m, nc);
                specializations = nc;
                if (!hv)
                    i += ncl - cl;
            }
            if (!hv)
                i -= 1;
            assert(jl_svecref(specializations, i) == NULL);
            jl_svecset(specializations, i, mi); // jl_atomic_store_release?
            if (hv) {
                // TODO: fuse lookup and insert steps?
                jl_smallintset_insert(&m->speckeyset, (jl_value_t*)m, speccache_hash, i, specializations);
            }
            JL_UNLOCK(&m->writelock);
            JL_GC_POP();
            return mi;
        }
    }
}

JL_DLLEXPORT jl_value_t *jl_specializations_lookup(jl_method_t *m, jl_value_t *type)
{
    jl_value_t *mi = (jl_value_t*)jl_specializations_get_linfo(m, type, NULL);
    if (mi == NULL)
        return jl_nothing;
    return mi;
}

JL_DLLEXPORT jl_value_t *jl_methtable_lookup(jl_methtable_t *mt, jl_value_t *type, size_t world)
{
    struct jl_typemap_assoc search = {type, world, NULL, 0, ~(size_t)0};
    jl_typemap_entry_t *sf = jl_typemap_assoc_by_type(mt->defs, &search, /*offs*/0, /*subtype*/0);
    if (!sf)
        return jl_nothing;
    return sf->func.value;
}

// ----- MethodInstance specialization instantiation ----- //

JL_DLLEXPORT jl_method_t *jl_new_method_uninit(jl_module_t*);
JL_DLLEXPORT jl_code_instance_t* jl_set_method_inferred(
        jl_method_instance_t *mi, jl_value_t *rettype,
        jl_value_t *inferred_const, jl_value_t *inferred,
        int32_t const_flags, size_t min_world, size_t max_world);

jl_datatype_t *jl_mk_builtin_func(jl_datatype_t *dt, const char *name, jl_fptr_args_t fptr) JL_GC_DISABLED
{
    jl_sym_t *sname = jl_symbol(name);
    if (dt == NULL) {
        jl_value_t *f = jl_new_generic_function_with_supertype(sname, jl_core_module, jl_builtin_type);
        jl_set_const(jl_core_module, sname, f);
        dt = (jl_datatype_t*)jl_typeof(f);
    }

    jl_method_t *m = jl_new_method_uninit(jl_core_module);
    m->name = sname;
    m->module = jl_core_module;
    m->isva = 1;
    m->nargs = 2;
    m->sig = (jl_value_t*)jl_anytuple_type;
    m->slot_syms = jl_an_empty_string;

    JL_GC_PUSH1(&m);
    jl_method_instance_t *mi = jl_get_specialized(m, (jl_value_t*)jl_anytuple_type, jl_emptysvec);
    m->unspecialized = mi;
    jl_gc_wb(m, mi);

    jl_code_instance_t *codeinst = jl_set_method_inferred(mi, (jl_value_t*)jl_any_type, jl_nothing, jl_nothing,
        0, 1, ~(size_t)0);
    codeinst->specptr.fptr1 = fptr;
    codeinst->invoke = jl_fptr_args;

    jl_methtable_t *mt = dt->name->mt;
    jl_typemap_insert(&mt->cache, (jl_value_t*)mt, jl_anytuple_type,
        NULL, jl_emptysvec, (jl_value_t*)mi, 0, &lambda_cache, 1, ~(size_t)0);
    mt->frozen = 1;
    JL_GC_POP();
    return dt;
}

// run type inference on lambda "mi" for given argument types.
// returns the inferred source, and may cache the result in mi
// if successful, also updates the mi argument to describe the validity of this src
// if inference doesn't occur (or can't finish), returns NULL instead
jl_code_info_t *jl_type_infer(jl_method_instance_t *mi, size_t world, int force)
{
    JL_TIMING(INFERENCE);
    if (jl_typeinf_func == NULL)
        return NULL;
    if (jl_is_method(mi->def.method) && mi->def.method->unspecialized == mi)
        return NULL; // avoid inferring the unspecialized method
    static int in_inference;
    if (in_inference > 2)
        return NULL;

    jl_code_info_t *src = NULL;
#ifdef ENABLE_INFERENCE
    if (mi->inInference && !force)
        return NULL;
    if (jl_is_method(mi->def.method) && mi->def.method->unspecialized == mi)
        return NULL; // be careful never to infer the unspecialized method, this would not be valid

    jl_value_t **fargs;
    JL_GC_PUSHARGS(fargs, 3);
    fargs[0] = (jl_value_t*)jl_typeinf_func;
    fargs[1] = (jl_value_t*)mi;
    fargs[2] = jl_box_ulong(world);
#ifdef TRACE_INFERENCE
    if (mi->specTypes != (jl_value_t*)jl_emptytuple_type) {
        jl_printf(JL_STDERR,"inference on ");
        jl_static_show_func_sig(JL_STDERR, (jl_value_t*)mi->specTypes);
        jl_printf(JL_STDERR, "\n");
    }
#endif
    jl_ptls_t ptls = jl_get_ptls_states();
    int last_errno = errno;
#ifdef _OS_WINDOWS_
    DWORD last_error = GetLastError();
#endif
    size_t last_age = ptls->world_age;
    ptls->world_age = jl_typeinf_world;
    mi->inInference = 1;
    in_inference++;
    JL_TRY {
        src = (jl_code_info_t*)jl_apply(fargs, 3);
    }
    JL_CATCH {
        jl_printf(JL_STDERR, "Internal error: encountered unexpected error in runtime:\n");
        jl_static_show(JL_STDERR, jl_current_exception());
        jl_printf(JL_STDERR, "\n");
        jlbacktrace(); // written to STDERR_FILENO
        src = NULL;
    }
    ptls->world_age = last_age;
    in_inference--;
    mi->inInference = 0;
#ifdef _OS_WINDOWS_
    SetLastError(last_error);
#endif
    errno = last_errno;

    if (src && !jl_is_code_info(src)) {
        src = NULL;
    }
    JL_GC_POP();
#endif
    return src;
}

JL_DLLEXPORT jl_value_t *jl_call_in_typeinf_world(jl_value_t **args, int nargs)
{
    jl_ptls_t ptls = jl_get_ptls_states();
    size_t last_age = ptls->world_age;
    ptls->world_age = jl_typeinf_world;
    jl_value_t *ret = jl_apply(args, nargs);
    ptls->world_age = last_age;
    return ret;
}

JL_DLLEXPORT jl_value_t *jl_rettype_inferred(jl_method_instance_t *mi, size_t min_world, size_t max_world) JL_NOTSAFEPOINT
{
    jl_code_instance_t *codeinst = mi->cache;
    while (codeinst) {
        if (codeinst->min_world <= min_world && max_world <= codeinst->max_world) {
            jl_value_t *code = codeinst->inferred;
            if (code && (code == jl_nothing || jl_ir_flag_inferred((jl_array_t*)code)))
                return (jl_value_t*)codeinst;
        }
        codeinst = codeinst->next;
    }
    return (jl_value_t*)jl_nothing;
}


JL_DLLEXPORT jl_code_instance_t *jl_get_method_inferred(
        jl_method_instance_t *mi, jl_value_t *rettype,
        size_t min_world, size_t max_world)
{
    jl_code_instance_t *codeinst = mi->cache;
    while (codeinst) {
        if (codeinst->min_world == min_world &&
            codeinst->max_world == max_world &&
            jl_egal(codeinst->rettype, rettype)) {
            return codeinst;
        }
        codeinst = codeinst->next;
    }
    return jl_set_method_inferred(
        mi, rettype, NULL, NULL,
        0, min_world, max_world);
}

JL_DLLEXPORT jl_code_instance_t *jl_set_method_inferred(
        jl_method_instance_t *mi JL_PROPAGATES_ROOT, jl_value_t *rettype,
        jl_value_t *inferred_const, jl_value_t *inferred,
        int32_t const_flags, size_t min_world, size_t max_world
        /*, jl_array_t *edges, int absolute_max*/)
{
    jl_ptls_t ptls = jl_get_ptls_states();
    assert(min_world <= max_world && "attempting to set invalid world constraints");
    jl_code_instance_t *codeinst = (jl_code_instance_t*)jl_gc_alloc(ptls, sizeof(jl_code_instance_t),
            jl_code_instance_type);
    JL_GC_PUSH1(&codeinst);
    codeinst->def = mi;
    codeinst->min_world = min_world;
    codeinst->max_world = max_world;
    codeinst->rettype = rettype;
    codeinst->inferred = inferred;
    //codeinst->edges = NULL;
    if ((const_flags & 2) == 0)
        inferred_const = NULL;
    codeinst->rettype_const = inferred_const;
    codeinst->invoke = NULL;
    if ((const_flags & 1) != 0) {
        assert(const_flags & 2);
        jl_atomic_store_release(&codeinst->invoke, jl_fptr_const_return);
    }
    codeinst->specptr.fptr = NULL;
    codeinst->isspecsig = 0;
    if (jl_is_method(mi->def.method))
        JL_LOCK(&mi->def.method->writelock);
    codeinst->next = mi->cache;
    mi->cache = codeinst;
    jl_gc_wb(mi, codeinst);
    if (jl_is_method(mi->def.method))
        JL_UNLOCK(&mi->def.method->writelock);
    JL_GC_POP();
    return codeinst;
}

static int get_method_unspec_list(jl_typemap_entry_t *def, void *closure)
{
    jl_svec_t *specializations = def->func.method->specializations;
    size_t i, l = jl_svec_len(specializations);
    for (i = 0; i < l; i++) {
        jl_method_instance_t *mi = (jl_method_instance_t*)jl_svecref(specializations, i);
        if (mi) {
            assert(jl_is_method_instance(mi));
            if (jl_rettype_inferred(mi, jl_world_counter, jl_world_counter) == jl_nothing)
                jl_array_ptr_1d_push((jl_array_t*)closure, (jl_value_t*)mi);
        }
    }
    return 1;
}

static void foreach_mtable_in_module(
        jl_module_t *m,
        void (*visit)(jl_methtable_t *mt, void *env),
        void *env,
        jl_array_t *visited)
{
    size_t i;
    void **table = m->bindings.table;
    jl_eqtable_put(visited, (jl_value_t*)m, jl_true, NULL);
    for (i = 1; i < m->bindings.size; i += 2) {
        if (table[i] != HT_NOTFOUND) {
            jl_binding_t *b = (jl_binding_t*)table[i];
            if (b->owner == m && b->value && b->constp) {
                jl_value_t *v = jl_unwrap_unionall(b->value);
                if (jl_is_datatype(v)) {
                    jl_typename_t *tn = ((jl_datatype_t*)v)->name;
                    if (tn->module == m && tn->name == b->name) {
                        jl_methtable_t *mt = tn->mt;
                        if (mt != NULL && (jl_value_t*)mt != jl_nothing && mt != jl_type_type_mt) {
                            visit(mt, env);
                        }
                    }
                }
                else if (jl_is_module(v)) {
                    jl_module_t *child = (jl_module_t*)v;
                    if (child != m && child->parent == m && child->name == b->name &&
                        !jl_eqtable_get(visited, v, NULL)) {
                        // this is the original/primary binding for the submodule
                        foreach_mtable_in_module(child, visit, env, visited);
                    }
                }
            }
        }
    }
}

void jl_foreach_reachable_mtable(void (*visit)(jl_methtable_t *mt, void *env), void *env)
{
    jl_array_t *visited = jl_alloc_vec_any(16);
    jl_array_t *mod_array = NULL;
    JL_GC_PUSH2(&visited, &mod_array);
    mod_array = jl_get_loaded_modules();
    visit(jl_type_type_mt, env);
    if (mod_array) {
        int i;
        for (i = 0; i < jl_array_len(mod_array); i++) {
            jl_module_t *m = (jl_module_t*)jl_array_ptr_ref(mod_array, i);
            assert(jl_is_module(m));
            if (!jl_eqtable_get(visited, (jl_value_t*)m, NULL))
                foreach_mtable_in_module(m, visit, env, visited);
        }
    }
    else {
        foreach_mtable_in_module(jl_main_module, visit, env, visited);
    }
    JL_GC_POP();
}

static void reset_mt_caches(jl_methtable_t *mt, void *env)
{
    // removes all method caches
    if (mt->defs != jl_nothing) // make sure not to reset builtin functions
        mt->cache = jl_nothing;
    jl_typemap_visitor(mt->defs, get_method_unspec_list, env);
}


jl_function_t *jl_typeinf_func = NULL;
size_t jl_typeinf_world = 0;

JL_DLLEXPORT void jl_set_typeinf_func(jl_value_t *f)
{
    jl_typeinf_func = (jl_function_t*)f;
    jl_typeinf_world = jl_get_tls_world_age();
    ++jl_world_counter; // make type-inference the only thing in this world
    if (jl_typeinf_world == 0) {
        // give type inference a chance to see all of these
        // TODO: also reinfer if max_world != ~(size_t)0
        jl_array_t *unspec = jl_alloc_vec_any(0);
        JL_GC_PUSH1(&unspec);
        jl_foreach_reachable_mtable(reset_mt_caches, (void*)unspec);
        size_t i, l;
        for (i = 0, l = jl_array_len(unspec); i < l; i++) {
            jl_method_instance_t *mi = (jl_method_instance_t*)jl_array_ptr_ref(unspec, i);
            if (jl_rettype_inferred(mi, jl_world_counter, jl_world_counter) == jl_nothing)
                jl_type_infer(mi, jl_world_counter, 1);
        }
        JL_GC_POP();
    }
}

static int very_general_type(jl_value_t *t)
{
    return (t == (jl_value_t*)jl_any_type || jl_types_equal(t, (jl_value_t*)jl_type_type));
}

jl_value_t *jl_nth_slot_type(jl_value_t *sig, size_t i)
{
    sig = jl_unwrap_unionall(sig);
    size_t len = jl_nparams(sig);
    if (len == 0)
        return NULL;
    if (i < len-1)
        return jl_tparam(sig, i);
    if (jl_is_vararg_type(jl_tparam(sig, len-1)))
        return jl_unwrap_vararg(jl_tparam(sig, len-1));
    if (i == len-1)
        return jl_tparam(sig, i);
    return NULL;
}

// if concrete_match returns false, the sig may specify `Type{T::DataType}`, while the `tt` contained DataType
// in this case, subtyping is wrong, and this may not actually match at runtime
// since it may instead match any kind of `Type{T::Type}`
//static int concrete_match(jl_tupletype_t *tt, jl_value_t *sig)
//{
//    size_t i, np;
//    for (i = 0, np = jl_nparams(tt); i < np; i++) {
//        jl_value_t *elt = jl_tparam(tt, i);
//        jl_value_t *decl_i = jl_nth_slot_type((jl_value_t*)sig, i);
//        if (jl_is_kind(elt)) {
//            // check whether this match may be exact at runtime
//            if (!jl_subtype(elt, decl_i))
//                return 0;
//        }
//    }
//    return 1;
//}

static jl_value_t *ml_matches(jl_typemap_t *ml, int offs,
                              jl_tupletype_t *type, int lim, int include_ambiguous,
                              size_t world, size_t *min_valid, size_t *max_valid);

// get the compilation signature specialization for this method
static void jl_compilation_sig(
    jl_tupletype_t *const tt, // the original tupletype of the call : this is expected to be a relative simple type (no Varags, Union, UnionAll, etc.)
    jl_svec_t *sparams,
    jl_method_t *definition,
    intptr_t nspec,
    // output:
    jl_svec_t **const newparams JL_REQUIRE_ROOTED_SLOT)
{
    if (definition->generator) {
        // staged functions aren't optimized
        // so assume the caller was intelligent about calling us
        return;
    }

    jl_value_t *decl = definition->sig;
    assert(jl_is_tuple_type(tt));
    size_t i, np = jl_nparams(tt);
    size_t nargs = definition->nargs; // == jl_nparams(jl_unwrap_unionall(decl));
    for (i = 0; i < np; i++) {
        jl_value_t *elt = jl_tparam(tt, i);
        jl_value_t *decl_i = jl_nth_slot_type(decl, i);
        size_t i_arg = (i < nargs - 1 ? i : nargs - 1);

        if (jl_is_kind(decl_i)) {
            // if we can prove the match was against the kind (not a Type)
            // we want to put that in the cache instead
            if (!*newparams) *newparams = jl_svec_copy(tt->parameters);
            elt = decl_i;
            jl_svecset(*newparams, i, elt);
        }
        else if (jl_is_type_type(elt)) {
            // if the declared type was not Any or Union{Type, ...},
            // then the match must been with the kind (e.g. UnionAll or DataType)
            // and the result of matching the type signature
            // needs to be restricted to the concrete type 'kind'
            jl_value_t *kind = jl_typeof(jl_tparam0(elt));
            if (jl_subtype(kind, decl_i) && !jl_subtype((jl_value_t*)jl_type_type, decl_i)) {
                // if we can prove the match was against the kind (not a Type)
                // it's simpler (and thus better) to put that cache instead
                if (!*newparams) *newparams = jl_svec_copy(tt->parameters);
                elt = kind;
                jl_svecset(*newparams, i, elt);
            }
        }
        else if (jl_is_kind(elt)) {
            // not triggered for isdispatchtuple(tt), this attempts to handle
            // some cases of adapting a random signature into a compilation signature
            // if we get a kind, where we don't expect to accept one, widen it to something more expected (Type{T})
            if (!(jl_subtype(elt, decl_i) && !jl_subtype((jl_value_t*)jl_type_type, decl_i))) {
                if (!*newparams) *newparams = jl_svec_copy(tt->parameters);
                elt = (jl_value_t*)jl_typetype_type;
                jl_svecset(*newparams, i, elt);
            }
        }


        if (jl_is_kind(elt)) {
            // kind slots always need guard entries (checking for subtypes of Type)
            continue;
        }

        if (i_arg > 0 && i_arg <= sizeof(definition->nospecialize) * 8 &&
                (definition->nospecialize & (1 << (i_arg - 1)))) {
            if (!jl_has_free_typevars(decl_i) && !jl_is_kind(decl_i)) {
                if (decl_i != elt) {
                    if (!*newparams) *newparams = jl_svec_copy(tt->parameters);
                    jl_svecset(*newparams, i, (jl_value_t*)decl_i);
                }
                continue;
            }
        }

        if (jl_types_equal(elt, (jl_value_t*)jl_typetype_type)) { // elt == Type{T} where T
            // not triggered for isdispatchtuple(tt), this attempts to handle
            // some cases of adapting a random signature into a compilation signature
        }
        else if (!jl_is_datatype(elt) && jl_subtype(elt, (jl_value_t*)jl_type_type)) { // elt <: Type{T}
            // not triggered for isdispatchtuple(tt), this attempts to handle
            // some cases of adapting a random signature into a compilation signature
            if (!*newparams) *newparams = jl_svec_copy(tt->parameters);
            jl_svecset(*newparams, i, jl_typetype_type);
        }
        else if (jl_is_type_type(elt)) { // elt isa Type{T}
            if (very_general_type(decl_i)) {
                /*
                  here's a fairly simple heuristic: if this argument slot's
                  declared type is general (Type or Any),
                  then don't specialize for every Type that got passed.

                  Since every type x has its own type Type{x}, this would be
                  excessive specialization for an Any slot.

                  This may require guard entries due to other potential matches.
                  In particular, TypeConstructors are problematic because they can
                  be alternate representations of any type. Extensionally, TC == TC.body,
                  but typeof(TC) != typeof(TC.body). This creates an ambiguity:
                  Type{TC} is type-equal to Type{TC.body}, yet a slot
                  x::TypeConstructor matches the first but not the second, while
                  also matching all other TypeConstructors. This means neither
                  Type{TC} nor TypeConstructor is more specific.
                */
                if (!*newparams) *newparams = jl_svec_copy(tt->parameters);
                jl_svecset(*newparams, i, jl_typetype_type);
            }
            else if (jl_is_type_type(jl_tparam0(elt)) &&
                     // try to give up on specializing type parameters for Type{Type{Type{...}}}
                     (jl_is_type_type(jl_tparam0(jl_tparam0(elt))) || !jl_has_free_typevars(decl_i))) {
                // TODO: this is probably solidly unsound and would corrupt the cache in many cases
                /*
                  actual argument was Type{...}, we computed its type as
                  Type{Type{...}}. we must avoid unbounded nesting here, so
                  cache the signature as Type{T}, unless something more
                  specific like Type{Type{Int32}} was actually declared.
                  this can be determined using a type intersection.
                */
                if (!*newparams) *newparams = jl_svec_copy(tt->parameters);
                if (i < nargs || !definition->isva) {
                    jl_value_t *di = jl_type_intersection(decl_i, (jl_value_t*)jl_typetype_type);
                    assert(di != (jl_value_t*)jl_bottom_type);
                    // issue #11355: DataType has a UID and so would take precedence in the cache
                    if (jl_is_kind(di))
                        jl_svecset(*newparams, i, (jl_value_t*)jl_typetype_type);
                    else
                        jl_svecset(*newparams, i, di);
                    // TODO: recompute static parameter values, so in extreme cases we
                    // can give `T=Type` instead of `T=Type{Type{Type{...`.   /* make editors happy:}}} */
                }
                else {
                    jl_svecset(*newparams, i, (jl_value_t*)jl_typetype_type);
                }
            }
        }

        int notcalled_func = (i_arg > 0 && i_arg <= 8 && !(definition->called & (1 << (i_arg - 1))) &&
                              jl_subtype(elt, (jl_value_t*)jl_function_type));
        if (notcalled_func && (decl_i == (jl_value_t*)jl_any_type ||
                               decl_i == (jl_value_t*)jl_function_type ||
                               (jl_is_uniontype(decl_i) && // Base.Callable
                                ((((jl_uniontype_t*)decl_i)->a == (jl_value_t*)jl_function_type &&
                                  ((jl_uniontype_t*)decl_i)->b == (jl_value_t*)jl_type_type) ||
                                 (((jl_uniontype_t*)decl_i)->b == (jl_value_t*)jl_function_type &&
                                  ((jl_uniontype_t*)decl_i)->a == (jl_value_t*)jl_type_type))))) {
            // and attempt to despecialize types marked Function, Callable, or Any
            // when called with a subtype of Function but is not called
            if (!*newparams) *newparams = jl_svec_copy(tt->parameters);
            jl_svecset(*newparams, i, (jl_value_t*)jl_function_type);
        }
    }

    // for varargs methods, only specialize up to max_args.
    // in general, here we want to find the biggest type that's not a
    // supertype of any other method signatures. so far we are conservative
    // and the types we find should be bigger.
    if (jl_nparams(tt) >= nspec && jl_va_tuple_kind((jl_datatype_t*)decl) == JL_VARARG_UNBOUND) {
        jl_svec_t *limited = jl_alloc_svec(nspec);
        JL_GC_PUSH1(&limited);
        if (!*newparams) *newparams = tt->parameters;
        size_t i;
        for (i = 0; i < nspec - 1; i++) {
            jl_svecset(limited, i, jl_svecref(*newparams, i));
        }
        jl_value_t *lasttype = jl_svecref(*newparams, i - 1);
        // if all subsequent arguments are subtypes of lasttype, specialize
        // on that instead of decl. for example, if decl is
        // (Any...)
        // and type is
        // (Symbol, Symbol, Symbol)
        // then specialize as (Symbol...), but if type is
        // (Symbol, Int32, Expr)
        // then specialize as (Any...)
        size_t j = i;
        int all_are_subtypes = 1;
        for (; j < jl_svec_len(*newparams); j++) {
            if (!jl_subtype(jl_svecref(*newparams, j), lasttype)) {
                all_are_subtypes = 0;
                break;
            }
        }
        if (all_are_subtypes) {
            // avoid Vararg{Type{Type{...}}}
            if (jl_is_type_type(lasttype) && jl_is_type_type(jl_tparam0(lasttype)))
                lasttype = (jl_value_t*)jl_type_type;
            jl_svecset(limited, i, jl_wrap_vararg(lasttype, (jl_value_t*)NULL));
        }
        else {
            jl_value_t *unw = jl_unwrap_unionall(decl);
            jl_value_t *lastdeclt = jl_tparam(unw, nargs - 1);
            assert(jl_is_vararg_type(lastdeclt) && jl_nparams(unw) == nargs);
            int nsp = jl_svec_len(sparams);
            if (nsp > 0 && jl_has_free_typevars(lastdeclt)) {
                assert(jl_subtype_env_size(decl) == nsp);
                lastdeclt = jl_instantiate_type_in_env(lastdeclt, (jl_unionall_t*)decl, jl_svec_data(sparams));
                // TODO: rewrap_unionall(lastdeclt, sparams) if any sparams isa TypeVar???
                // TODO: if we made any replacements above, sparams may now be incorrect
            }
            jl_svecset(limited, i, lastdeclt);
        }
        *newparams = limited;
        // now there is a problem: the widened signature is more
        // general than just the given arguments, so it might conflict
        // with another definition that doesn't have cache instances yet.
        // to fix this, we insert guard cache entries for all intersections
        // of this signature and definitions. those guard entries will
        // supersede this one in conflicted cases, alerting us that there
        // should actually be a cache miss.
        // TODO: the above analysis assumes that there will never
        // be a call attempted that should throw a no-method error
        JL_GC_POP();
    }
}

// compute whether this type signature is a possible return value from jl_compilation_sig given a concrete-type for `tt`
JL_DLLEXPORT int jl_isa_compileable_sig(
    jl_tupletype_t *type,
    jl_method_t *definition)
{
    jl_value_t *decl = definition->sig;

    if (!jl_is_datatype(type) || jl_has_free_typevars((jl_value_t*)type))
        return 0;

    size_t i, np = jl_nparams(type);
    size_t nargs = definition->nargs; // == jl_nparams(jl_unwrap_unionall(decl));
    if (np == 0)
        return nargs == 0;

    if (definition->generator) {
        // staged functions aren't optimized
        // so assume the caller was intelligent about calling us
        return (definition->isva ? np >= nargs - 1 : np == nargs) && type->isdispatchtuple;
    }

    // for varargs methods, only specialize up to max_args (>= nargs + 1).
    // in general, here we want to find the biggest type that's not a
    // supertype of any other method signatures. so far we are conservative
    // and the types we find should be bigger.
    if (definition->isva) {
        unsigned nspec_min = nargs + 1; // min number of non-vararg values before vararg
        unsigned nspec_max = INT32_MAX; // max number of non-vararg values before vararg
        jl_methtable_t *mt = jl_method_table_for(decl);
        if ((jl_value_t*)mt != jl_nothing) {
            // try to refine estimate of min and max
            if (mt != jl_type_type_mt && mt != jl_nonfunction_mt)
                nspec_min = mt->max_args + 2;
            else
                nspec_max = nspec_min;
        }
        int isbound = (jl_va_tuple_kind((jl_datatype_t*)decl) == JL_VARARG_UNBOUND);
        if (jl_is_vararg_type(jl_tparam(type, np - 1))) {
            if (!isbound || np < nspec_min || np > nspec_max)
                return 0;
        }
        else {
            if (np < nargs - 1 || (isbound && np >= nspec_max))
                return 0;
        }
    }
    else if (np != nargs || jl_is_vararg_type(jl_tparam(type, np - 1))) {
        return 0;
    }

    for (i = 0; i < np; i++) {
        jl_value_t *elt = jl_tparam(type, i);
        jl_value_t *decl_i = jl_nth_slot_type((jl_value_t*)decl, i);
        size_t i_arg = (i < nargs - 1 ? i : nargs - 1);

        if (jl_is_vararg_type(elt)) {
            elt = jl_unwrap_vararg(elt);
            if (jl_has_free_typevars(decl_i)) {
                // TODO: in this case, answer semi-conservatively that these varargs are always compilable
                // we don't have the ability to get sparams, so deciding if elt
                // is a potential result of jl_instantiate_type_in_env for decl_i
                // for any sparams that is consistent with the rest of the arguments
                // seems like it would be extremely difficult
                // and hopefully the upstream code probably gave us something reasonable
                continue;
            }
            else if (jl_egal(elt, decl_i)) {
                continue;
            }
            else if (jl_is_type_type(elt) && jl_is_type_type(jl_tparam0(elt))) {
                return 0;
            }
            // else, it needs to meet the usual rules
        }

        if (i_arg > 0 && i_arg <= sizeof(definition->nospecialize) * 8 &&
                (definition->nospecialize & (1 << (i_arg - 1)))) {
            if (!jl_has_free_typevars(decl_i) && !jl_is_kind(decl_i)) {
                if (jl_egal(elt, decl_i))
                    continue;
                return 0;
            }
        }

        if (jl_is_kind(elt)) {
            // kind slots always get guard entries (checking for subtypes of Type)
            if (jl_subtype(elt, decl_i) && !jl_subtype((jl_value_t*)jl_type_type, decl_i))
                continue;
            // TODO: other code paths that could reach here
            return 0;
        }
        else if (jl_is_kind(decl_i)) {
            return 0;
        }

        if (jl_is_type_type(jl_unwrap_unionall(elt))) {
            if (jl_types_equal(elt, (jl_value_t*)jl_type_type)) {
                if (very_general_type(decl_i))
                    continue;
                if (i >= nargs && definition->isva)
                    continue;
                return 0;
            }
            if (very_general_type(decl_i))
                return 0;
            if (!jl_is_datatype(elt))
                return 0;

            // if the declared type was not Any or Union{Type, ...},
            // then the match must been with kind, such as UnionAll or DataType,
            // and the result of matching the type signature
            // needs to be corrected to the concrete type 'kind' (and not to Type)
            jl_value_t *kind = jl_typeof(jl_tparam0(elt));
            if (kind == jl_bottom_type)
                return 0; // Type{Union{}} gets normalized to typeof(Union{})
            if (jl_subtype(kind, decl_i) && !jl_subtype((jl_value_t*)jl_type_type, decl_i))
                return 0; // gets turned into a kind

            else if (jl_is_type_type(jl_tparam0(elt)) &&
                     // give up on specializing static parameters for Type{Type{Type{...}}}
                     (jl_is_type_type(jl_tparam0(jl_tparam0(elt))) || !jl_has_free_typevars(decl_i))) {
                /*
                  actual argument was Type{...}, we computed its type as
                  Type{Type{...}}. we must avoid unbounded nesting here, so
                  cache the signature as Type{T}, unless something more
                  specific like Type{Type{Int32}} was actually declared.
                  this can be determined using a type intersection.
                */
                if (i < nargs || !definition->isva) {
                    jl_value_t *di = jl_type_intersection(decl_i, (jl_value_t*)jl_typetype_type);
                    JL_GC_PUSH1(&di);
                    assert(di != (jl_value_t*)jl_bottom_type);
                    if (jl_is_kind(di)) {
                        JL_GC_POP();
                        return 0;
                    }
                    else if (!jl_types_equal(di, elt)) {
                        JL_GC_POP();
                        return 0;
                    }
                    JL_GC_POP();
                }
                else {
                    return 0;
                }
            }
            continue;
        }

        int notcalled_func = (i_arg > 0 && i_arg <= 8 && !(definition->called & (1 << (i_arg - 1))) &&
                              jl_subtype(elt, (jl_value_t*)jl_function_type));
        if (notcalled_func && (decl_i == (jl_value_t*)jl_any_type ||
                               decl_i == (jl_value_t*)jl_function_type ||
                               (jl_is_uniontype(decl_i) && // Base.Callable
                                ((((jl_uniontype_t*)decl_i)->a == (jl_value_t*)jl_function_type &&
                                  ((jl_uniontype_t*)decl_i)->b == (jl_value_t*)jl_type_type) ||
                                 (((jl_uniontype_t*)decl_i)->b == (jl_value_t*)jl_function_type &&
                                  ((jl_uniontype_t*)decl_i)->a == (jl_value_t*)jl_type_type))))) {
            // and attempt to despecialize types marked Function, Callable, or Any
            // when called with a subtype of Function but is not called
            if (elt == (jl_value_t*)jl_function_type)
                continue;
            return 0;
        }

        if (!jl_is_concrete_type(elt))
            return 0;
    }
    return 1;
}

static jl_method_instance_t *cache_method(
        jl_methtable_t *mt, jl_typemap_t **cache, jl_value_t *parent JL_PROPAGATES_ROOT,
        jl_tupletype_t *tt, // the original tupletype of the signature
        jl_method_t *definition,
        size_t world,
        jl_svec_t *sparams)
{
    // caller must hold the mt->writelock
    // short-circuit (now that we hold the lock) if this entry is already present
    int8_t offs = mt ? jl_cachearg_offset(mt) : 1;
    { // scope block
        struct jl_typemap_assoc search = {(jl_value_t*)tt, world, NULL, 0, ~(size_t)0};
        jl_typemap_entry_t *entry = jl_typemap_assoc_by_type(*cache, &search, offs, /*subtype*/1);
        if (entry && entry->func.value)
            return entry->func.linfo;
    }

    jl_value_t *temp = NULL;
    jl_value_t *temp2 = NULL;
    jl_value_t *temp3 = NULL;
    jl_method_instance_t *newmeth = NULL;
    jl_svec_t *newparams = NULL;
    JL_GC_PUSH5(&temp, &temp2, &temp3, &newmeth, &newparams);

    int cache_with_orig = 1;
    jl_tupletype_t *compilationsig = tt;
    intptr_t nspec = (mt == NULL || mt == jl_type_type_mt || mt == jl_nonfunction_mt ? definition->nargs + 1 : mt->max_args + 2);
    jl_compilation_sig(tt, sparams, definition, nspec, &newparams);
    if (newparams) {
        cache_with_orig = 0;
        compilationsig = jl_apply_tuple_type(newparams);
        temp2 = (jl_value_t*)compilationsig;
        // In most cases `!jl_isa_compileable_sig(tt, definition))`,
        // although for some cases, (notably Varargs)
        // we might choose a replacement type that's preferable but not strictly better
    }
    // TODO: maybe assert(jl_isa_compileable_sig(compilationsig, definition));
    newmeth = jl_specializations_get_linfo(definition, (jl_value_t*)compilationsig, sparams);

    jl_tupletype_t *cachett = tt;
    jl_svec_t* guardsigs = jl_emptysvec;
    size_t min_valid = 1;
    size_t max_valid = ~(size_t)0;
    if (!cache_with_orig && mt) {
        // now examine what will happen if we chose to use this sig in the cache
        // TODO: should we first check `compilationsig <: definition`?
        temp = ml_matches(mt->defs, 0, compilationsig, MAX_UNSPECIALIZED_CONFLICTS, 1, world, &min_valid, &max_valid);
        int guards = 0;
        if (temp == jl_false) {
            cache_with_orig = 1;
        }
        else {
            int unmatched_tvars = 0;
            size_t i, l = jl_array_len(temp);
            for (i = 0; i < l; i++) {
                jl_value_t *m = jl_array_ptr_ref(temp, i);
                jl_value_t *env = jl_svecref(m, 1);
                int k, l;
                for (k = 0, l = jl_svec_len(env); k < l; k++) {
                    if (jl_is_typevar(jl_svecref(env, k))) {
                        unmatched_tvars = 1;
                        break;
                    }
                }
                if (unmatched_tvars || guards > MAX_UNSPECIALIZED_CONFLICTS) {
                    // if distinguishing a guard entry from the generalized signature
                    // would require matching type vars then bail out, since the
                    // method cache matching algorithm cannot do that.
                    //
                    // also bail if this requires too many guard entries
                    cache_with_orig = 1;
                    break;
                }
                if (((jl_method_t*)jl_svecref(m, 2)) != definition) {
                    guards++;
                }
            }
        }
        if (!cache_with_orig && guards > 0) {
            // use guard entries as placeholders to prevent this cached method
            // from matching when another more specific definition also exists
            size_t i, l;
            guardsigs = jl_alloc_svec(guards);
            temp3 = (jl_value_t*)guardsigs;
            guards = 0;
            for (i = 0, l = jl_array_len(temp); i < l; i++) {
                jl_value_t *m = jl_array_ptr_ref(temp, i);
                jl_method_t *other = (jl_method_t*)jl_svecref(m, 2);
                if (other != definition) {
                    jl_svecset(guardsigs, guards, (jl_tupletype_t*)jl_svecref(m, 0));
                    guards++;
                    // alternative approach: insert sentinel entry
                    //jl_typemap_insert(cache, parent, (jl_tupletype_t*)jl_svecref(m, 0),
                    //        NULL, jl_emptysvec, /*guard*/NULL, jl_cachearg_offset(mt), &lambda_cache, other->min_world, other->max_world);
                }
            }
        }
        if (cache_with_orig) {
            min_valid = 1;
            max_valid = ~(size_t)0;
        }
        else {
            // determined above that there's no ambiguity in also using compilationsig as the cacheablesig
            cachett = compilationsig;
        }
    }

    if (cache_with_orig && mt) {
        // now examine defs to determine the min/max-valid range for this lookup result
        (void)ml_matches(mt->defs, 0, cachett, -1, 0, world, &min_valid, &max_valid);
    }
    assert(mt == NULL || min_valid > 1);

    // now scan `cachett` and ensure that `Type{T}` in the cache will be matched exactly by `typeof(T)`
    // and also reduce the complexity of rejecting this entry in the cache
    // by replacing non-simple types with jl_any_type to build a new `type`
    // (for example, if the signature contains jl_function_type)
    // TODO: this is also related to how we should handle partial matches
    //       (which currently might miss detection of a MethodError)
    jl_tupletype_t *simplett = NULL;
    size_t i, np = jl_nparams(cachett);
    newparams = NULL;
    for (i = 0; i < np; i++) {
        jl_value_t *elt = jl_svecref(cachett->parameters, i);
        if (jl_is_vararg_type(elt)) {
        }
        else if (jl_is_type_type(elt)) {
            // TODO: if (!jl_is_singleton(elt)) ...
            jl_value_t *kind = jl_typeof(jl_tparam0(elt));
            if (!newparams) newparams = jl_svec_copy(cachett->parameters);
            jl_svecset(newparams, i, kind);
        }
        else if (!jl_is_concrete_type(elt)) { // for example, jl_function_type or jl_tuple_type
            if (!newparams) newparams = jl_svec_copy(cachett->parameters);
            jl_svecset(newparams, i, jl_any_type);
        }
    }
    if (newparams) {
        simplett = jl_apply_tuple_type(newparams);
        temp2 = (jl_value_t*)simplett;
    }

    // short-circuit if this exact entry is already present
    // to avoid adding a new duplicate copy of it
    if (cachett != tt && simplett == NULL) {
        struct jl_typemap_assoc search = {(jl_value_t*)cachett, min_valid, NULL, 0, ~(size_t)0};
        jl_typemap_entry_t *entry = jl_typemap_assoc_by_type(*cache, &search, offs, /*subtype*/1);
        if (entry && (jl_value_t*)entry->simplesig == jl_nothing) {
            if (jl_egal((jl_value_t*)guardsigs, (jl_value_t*)entry->guardsigs)) {
                // just update the existing entry to reflect new knowledge
                if (entry->min_world > min_valid)
                    entry->min_world = min_valid;
                if (entry->max_world < max_valid)
                    entry->max_world = max_valid;
                if (entry->func.linfo == NULL) {
                    entry->func.linfo = newmeth;
                    jl_gc_wb(entry, newmeth);
                }
                assert(entry->func.linfo == newmeth);
                JL_GC_POP();
                return newmeth;
            }
        }
    }

    jl_typemap_insert(cache, parent, cachett, simplett, guardsigs,
            (jl_value_t*)newmeth, offs, &lambda_cache,
            min_valid, max_valid);

    JL_GC_POP();
    return newmeth;
}

// this is the general entry point for taking a match (returned by jl_typemap_assoc_by_type with subtype=1)
// and getting the most-specific one (or NULL, if there isn't one that is most specific)
static jl_typemap_entry_t *jl_typemap_morespecific_by_type(jl_typemap_entry_t *first JL_PROPAGATES_ROOT, jl_value_t *types, jl_svec_t **penv, size_t world)
{
    jl_typemap_entry_t *candidate = first;
    jl_value_t *resorted = first->func.method->resorted;
    // pick a method out of the resorted list that is more specific than any other applicable method
    if ((jl_value_t*)resorted != jl_nothing) {
        size_t i, l = jl_array_len(resorted);
        //int isambig = 0;
        for (i = 0; i < l; i++) {
            jl_typemap_entry_t *prior = (jl_typemap_entry_t*)jl_array_ptr_ref(resorted, i);
            if (prior->min_world <= world && world <= prior->max_world && jl_subtype(types, (jl_value_t*)prior->sig)) {
                if (candidate == first || jl_type_morespecific((jl_value_t*)prior->sig, (jl_value_t*)candidate->sig)) {
                    candidate = prior;
                }
                //else if (!jl_type_morespecific((jl_value_t*)candidate->sig, (jl_value_t*)prior->sig)) {
                //    isambig = 1;
                //}
            }
        }
        // and then make sure it is more specific than all other applicable (unsorted) methods
        //if (isambig)
        //    return NULL;
        if (candidate != first) {
            jl_value_t *ambigs = first->func.method->ambig;
            if ((jl_value_t*)ambigs != jl_nothing) {
                size_t i, l = jl_array_len(ambigs);
                for (i = 0; i < l; i++) {
                    jl_typemap_entry_t *ambig = (jl_typemap_entry_t*)jl_array_ptr_ref(ambigs, i);
                    if (ambig->min_world <= world && world <= ambig->max_world && jl_subtype(types, (jl_value_t*)ambig->sig)) {
                        if (!jl_type_morespecific((jl_value_t*)candidate->sig, (jl_value_t*)ambig->sig))
                            return NULL;
                    }
                }
            }
            //for (i = 0; i < l; i++) {
            //    jl_typemap_entry_t *prior = (jl_typemap_entry_t*)jl_array_ptr_ref(resorted, i);
            //    if (prior == candidate)
            //        break; // already checked the rest
            //    if (prior->min_world <= world && world <= prior->max_world && jl_subtype(types, (jl_value_t*)prior->sig)) {
            //        if (!jl_type_morespecific((jl_value_t*)candidate->sig, (jl_value_t*)prior->sig))
            //            return NULL;
            //    }
            //}
        }
    }
    // and then make sure none of the ambiguous methods with our candidate are applicable:
    // even if it it is a better match than our first method
    // it might actually still be only net ambiguous when we consider ambiguities
    jl_value_t *ambigs = candidate->func.method->ambig;
    if ((jl_value_t*)ambigs != jl_nothing) {
        size_t i, l = jl_array_len(ambigs);
        for (i = 0; i < l; i++) {
            jl_typemap_entry_t *ambig = (jl_typemap_entry_t*)jl_array_ptr_ref(ambigs, i);
            if (ambig->min_world <= world && world <= ambig->max_world && jl_subtype(types, (jl_value_t*)ambig->sig)) {
                return NULL;
            }
        }
    }
    if (candidate != first && penv) {
        // get the updated `env` for our match
        int match = jl_subtype_matching(types, (jl_value_t*)candidate->sig, penv);
        assert(match); (void)match;
    }
    return candidate;
}

static jl_method_instance_t *jl_mt_assoc_by_type(jl_methtable_t *mt, jl_datatype_t *tt, int mt_cache, size_t world)
{
    // caller must hold the mt->writelock
    struct jl_typemap_assoc search = {(jl_value_t*)tt, world, NULL, 0, ~(size_t)0};
    jl_typemap_entry_t *entry = jl_typemap_assoc_by_type(mt->cache, &search, jl_cachearg_offset(mt), /*subtype*/1);
    if (entry && entry->func.value)
        return entry->func.linfo;

    jl_method_instance_t *nf = NULL;
    jl_svec_t *newparams = NULL;
    search.env = jl_emptysvec;
    JL_GC_PUSH3(&tt, &search.env, &newparams);
    entry = jl_typemap_assoc_by_type(mt->defs, &search, /*offs*/0, /*subtype*/1);

    if (entry != NULL) {
        entry = jl_typemap_morespecific_by_type(entry, (jl_value_t*)tt, &search.env, world);
        if (entry != NULL) {
            jl_method_t *m = entry->func.method;
            jl_svec_t *env = search.env;
            if (!mt_cache) {
                intptr_t nspec = (mt == jl_type_type_mt ? m->nargs + 1 : mt->max_args + 2);
                jl_compilation_sig(tt, env, m, nspec, &newparams);
                if (newparams)
                    tt = jl_apply_tuple_type(newparams);
                nf = jl_specializations_get_linfo(m, (jl_value_t*)tt, env);
            }
            else {
                nf = cache_method(mt, &mt->cache, (jl_value_t*)mt, tt, m, world, env);
            }
        }
    }
    JL_GC_POP();
    return nf;
}

void print_func_loc(JL_STREAM *s, jl_method_t *m)
{
    long lno = m->line;
    if (lno > 0) {
        char *fname = jl_symbol_name((jl_sym_t*)m->file);
        jl_printf(s, " at %s:%ld", fname, lno);
    }
}

/*
  record ambiguous method priorities

  the relative priority of A and B is ambiguous if
  !subtype(A,B) && !subtype(B,A) && no corresponding tuple
  elements are disjoint.

  for example, (AbstractArray, AbstractMatrix) and (AbstractMatrix, AbstractArray) are ambiguous.
  however, (AbstractArray, AbstractMatrix, Foo) and (AbstractMatrix, AbstractArray, Bar) are fine
  since Foo and Bar are disjoint, so there would be no confusion over
  which one to call.
*/
struct ambiguous_matches_env {
    struct typemap_intersection_env match;
    jl_typemap_t *defs;
    jl_typemap_entry_t *newentry;
    jl_value_t *shadowed;
    int after;
};
const int eager_ambiguity_printing = 0;
static int check_ambiguous_visitor(jl_typemap_entry_t *oldentry, struct typemap_intersection_env *closure0)
{
    struct ambiguous_matches_env *closure = container_of(closure0, struct ambiguous_matches_env, match);
    if (oldentry == closure->newentry) {
        closure->after = 1;
        return 1;
    }
    if (oldentry->max_world < ~(size_t)0)
        return 1; // no world has both active

    jl_typemap_entry_t *before = (closure->after ? closure->newentry : oldentry);
    jl_typemap_entry_t *after = (closure->after ? oldentry : closure->newentry);
    jl_tupletype_t *type = (jl_tupletype_t*)closure->match.type;
    jl_tupletype_t *sig = oldentry->sig;
    jl_value_t *isect = closure->match.ti;

    int msp = 1; // TODO: msp is a really terrible name
    int shadowed = 0;
    int reorder = 0;
    if (closure->match.issubty) { // (new)type <: (old)sig
        // new entry is more specific
        if (!closure->after)
            reorder = 1;
        shadowed = 1;
        // TODO: can stop search now? (copy remainder from oldentry)
    }
    else if (jl_subtype((jl_value_t*)sig, (jl_value_t*)type)) {
        // old entry is more specific
        if (closure->after)
            reorder = 1;
    }
    else if (jl_type_morespecific_no_subtype((jl_value_t*)type, (jl_value_t*)sig)) {
        // new entry is more specific
        if (!closure->after)
            reorder = 1;
        shadowed = 1;
    }
    else if (jl_type_morespecific_no_subtype((jl_value_t*)sig, (jl_value_t*)type)) {
        // old entry is more specific
        if (closure->after)
            reorder = 1;
    }
    else {
        // sort order is ambiguous
        reorder = 1;
        shadowed = 1;
        msp = 0;
    }
    // TODO: also complete detection of a specificity cycle

    // see if the intersection is covered by another existing entry
    // that will resolve the ambiguity (by being more specific than either)
    // (in some cases, this also might end up finding
    // that isect == type or isect == sig and return the original match)
    if (reorder) {
        size_t world = closure->newentry->min_world;
        if (oldentry->min_world > world)
            world = oldentry->min_world;
        int exact1 = jl_subtype(isect, (jl_value_t*)sig);
        int exact2 = jl_subtype(isect, (jl_value_t*)type);
        // TODO: we might like to use `subtype = exact1 && exact2` here, but check_disabled_ambiguous_visitor
        // won't be able to handle that, so we might end up making some unnecessary mambig entries here
        // but I don't have any examples of such
        struct jl_typemap_assoc search = {(jl_value_t*)isect, world, NULL, 0, ~(size_t)0};
        jl_typemap_entry_t *l = jl_typemap_assoc_by_type(closure->defs, &search, /*offs*/0, /*subtype*/0);
        //assert((!subtype || l != after) && "bad typemap lookup result"); // should find `before` first
        if (l != NULL && l != before && l != after) {
            if ((exact1 || jl_type_morespecific_no_subtype((jl_value_t*)l->sig, (jl_value_t*)sig)) &&  // no subtype since `l->sig >: isect >: sig`
                (exact2 || jl_type_morespecific_no_subtype((jl_value_t*)l->sig, (jl_value_t*)type))) { // no subtype since `l->sig >: isect >: type`
                // ok, intersection is already covered by a more specific method
                reorder = 0; // this lack of ordering doesn't matter (unless we delete this method--then it will)
                shadowed = 0; // we wouldn't find anything that mattered
            }
        }
    }

    // ok: record specificity ordering violation
    if (reorder) {
        jl_method_t *beforem = before->func.method;
        jl_method_t *afterm = after->func.method;
        if (msp) {
            if ((jl_value_t*)beforem->resorted == jl_nothing) {
                beforem->resorted = (jl_value_t*)jl_alloc_vec_any(0);
                jl_gc_wb(beforem, beforem->resorted);
            }
            jl_array_ptr_1d_push((jl_array_t*)beforem->resorted, (jl_value_t*)after);
        }
        else {
            if ((jl_value_t*)beforem->ambig == jl_nothing) {
                beforem->ambig = (jl_value_t*)jl_alloc_vec_any(0);
                jl_gc_wb(beforem, beforem->ambig);
            }
            if ((jl_value_t*)afterm->ambig == jl_nothing) {
                afterm->ambig = (jl_value_t*)jl_alloc_vec_any(0);
                jl_gc_wb(afterm, afterm->ambig);
            }
            jl_array_ptr_1d_push((jl_array_t*)beforem->ambig, (jl_value_t*)after);
            jl_array_ptr_1d_push((jl_array_t*)afterm->ambig, (jl_value_t*)before);
            if (eager_ambiguity_printing) {
                jl_method_t *m1 = closure->newentry->func.method;
                jl_method_t *m2 = oldentry->func.method;
                JL_STREAM *s = JL_STDERR;
                jl_printf(s, "WARNING: New definition \n    ");
                jl_static_show_func_sig(s, (jl_value_t*)type);
                print_func_loc(s, m1);
                jl_printf(s, "\nis ambiguous with: \n    ");
                jl_static_show_func_sig(s, (jl_value_t*)sig);
                print_func_loc(s, m2);
                jl_printf(s, ".\nTo fix, define \n    ");
                jl_static_show_func_sig(s, isect);
                jl_printf(s, "\nbefore the new definition.\n");
            }
        }
    }

    // ok: record that this method definition is being partially replaced
    // (either with a real definition, or an ambiguity error)
    // be careful not to try to scan something from the current dump-reload though
    if (shadowed && oldentry->min_world != closure->newentry->min_world) {
        if (closure->shadowed == NULL) {
            closure->shadowed = (jl_value_t*)oldentry;
        }
        else if (!jl_is_array(closure->shadowed)) {
            jl_array_t *list = jl_alloc_vec_any(2);
            jl_array_ptr_set(list, 0, closure->shadowed);
            jl_array_ptr_set(list, 1, (jl_value_t*)oldentry);
            closure->shadowed = (jl_value_t*)list;
        }
        else {
            jl_array_ptr_1d_push((jl_array_t*)closure->shadowed, (jl_value_t*)oldentry);
        }
    }
    return 1;
}

static jl_value_t *check_ambiguous_matches(jl_typemap_t *defs, jl_typemap_entry_t *newentry, jl_typemap_intersection_visitor_fptr fptr)
{
    jl_tupletype_t *type = newentry->sig;
    jl_tupletype_t *ttypes = (jl_tupletype_t*)jl_unwrap_unionall((jl_value_t*)type);
    size_t l = jl_nparams(ttypes);
    jl_value_t *va = NULL;
    if (l > 0) {
        va = jl_tparam(ttypes, l - 1);
        if (jl_is_vararg_type(va))
            va = jl_unwrap_vararg(va);
        else
            va = NULL;
    }
    struct ambiguous_matches_env env = {{fptr, (jl_value_t*)type, va}};
    env.match.ti = NULL;
    env.match.env = jl_emptysvec;
    env.defs = defs;
    env.newentry = newentry;
    env.shadowed = NULL;
    env.after = 0;
    JL_GC_PUSH3(&env.match.env, &env.match.ti, &env.shadowed);
    jl_typemap_intersection_visitor(defs, 0, &env.match);
    JL_GC_POP();
    return env.shadowed;
}

static int check_disabled_ambiguous_visitor(jl_typemap_entry_t *oldentry, struct typemap_intersection_env *closure0)
{
    struct ambiguous_matches_env *closure = container_of(closure0, struct ambiguous_matches_env, match);
    if (oldentry == closure->newentry) {
        closure->after = 1;
        return 1;
    }
    if (oldentry->max_world < ~(size_t)0)
        return 1;
    jl_tupletype_t *sig = oldentry->sig;
    jl_value_t *type = closure->match.type;
    jl_value_t *isect2 = NULL;
    if (closure->shadowed == NULL)
        closure->shadowed = (jl_value_t*)jl_alloc_vec_any(0);
    JL_GC_PUSH1(&isect2);
    int i, l = jl_array_len(closure->shadowed);
    for (i = 0; i < l; i++) {
        jl_typemap_entry_t *before = (jl_typemap_entry_t*)jl_array_ptr_ref(closure->shadowed, i);
        isect2 = jl_type_intersection((jl_value_t*)before->sig, (jl_value_t*)sig);
        // see if the intersection was covered by precisely the disabled method
        // that means we now need to record the ambiguity
        if (jl_types_equal(type, isect2)) {
            jl_method_t *beforem = before->func.method;
            jl_method_t *afterm = oldentry->func.method;
            int msp = jl_type_morespecific((jl_value_t*)sig, (jl_value_t*)before->sig);
            if (msp) {
                if ((jl_value_t*)beforem->resorted == jl_nothing) {
                    beforem->resorted = (jl_value_t*)jl_alloc_vec_any(0);
                    jl_gc_wb(beforem, beforem->resorted);
                }
                jl_array_ptr_1d_push((jl_array_t*)beforem->resorted, (jl_value_t*)oldentry);
            }
            else if (!jl_type_morespecific((jl_value_t*)before->sig, (jl_value_t*)sig)) {
                if ((jl_value_t*)beforem->ambig == jl_nothing) {
                    beforem->ambig = (jl_value_t*)jl_alloc_vec_any(0);
                    jl_gc_wb(beforem, beforem->ambig);
                }
                if ((jl_value_t*)afterm->ambig == jl_nothing) {
                    afterm->ambig = (jl_value_t*)jl_alloc_vec_any(0);
                    jl_gc_wb(afterm, afterm->ambig);
                }
                jl_array_ptr_1d_push((jl_array_t*)beforem->ambig, (jl_value_t*)oldentry);
                jl_array_ptr_1d_push((jl_array_t*)afterm->ambig, (jl_value_t*)before);
            }
        }
    }
    JL_GC_POP();
    jl_array_ptr_1d_push((jl_array_t*)closure->shadowed, (jl_value_t*)oldentry);
    return 1;
}


static void method_overwrite(jl_typemap_entry_t *newentry, jl_method_t *oldvalue)
{
    // method overwritten
    if ((jl_options.warn_overwrite == JL_OPTIONS_WARN_OVERWRITE_ON) ||
        (jl_options.incremental && jl_generating_output())) {
        jl_method_t *method = (jl_method_t*)newentry->func.method;
        jl_module_t *newmod = method->module;
        jl_module_t *oldmod = oldvalue->module;
        JL_STREAM *s = JL_STDERR;
        jl_printf(s, "WARNING: Method definition ");
        jl_static_show_func_sig(s, (jl_value_t*)newentry->sig);
        jl_printf(s, " in module %s", jl_symbol_name(oldmod->name));
        print_func_loc(s, oldvalue);
        jl_printf(s, " overwritten");
        if (oldmod != newmod)
            jl_printf(s, " in module %s", jl_symbol_name(newmod->name));
        print_func_loc(s, method);
        jl_printf(s, ".\n");
        jl_uv_flush(s);
    }
    if (jl_options.incremental && jl_generating_output())
        jl_printf(JL_STDERR, "  ** incremental compilation may be fatally broken for this module **\n\n");
}

static void update_max_args(jl_methtable_t *mt, jl_value_t *type)
{
    if (mt == jl_type_type_mt || mt == jl_nonfunction_mt)
        return;
    type = jl_unwrap_unionall(type);
    assert(jl_is_datatype(type));
    size_t na = jl_nparams(type);
    if (jl_va_tuple_kind((jl_datatype_t*)type) == JL_VARARG_UNBOUND)
        na--;
    if (na > mt->max_args)
        mt->max_args = na;
}

jl_array_t *_jl_debug_method_invalidation JL_GLOBALLY_ROOTED = NULL;
JL_DLLEXPORT jl_value_t *jl_debug_method_invalidation(int state)
{
    /* After calling with `state = 1`, caller is responsible for
       holding a reference to the returned array until this is called
       again with `state = 0`. */
    if (state) {
        if (_jl_debug_method_invalidation)
            return (jl_value_t*) _jl_debug_method_invalidation;
        _jl_debug_method_invalidation = jl_alloc_array_1d(jl_array_any_type, 0);
        return (jl_value_t*) _jl_debug_method_invalidation;
    }
    _jl_debug_method_invalidation = NULL;
    return jl_nothing;
}

// recursively invalidate cached methods that had an edge to a replaced method
static void invalidate_method_instance(jl_method_instance_t *replaced, size_t max_world, int depth)
{
    if (_jl_debug_method_invalidation) {
        jl_value_t *boxeddepth = NULL;
        JL_GC_PUSH1(&boxeddepth);
        jl_array_ptr_1d_push(_jl_debug_method_invalidation, (jl_value_t*)replaced);
        boxeddepth = jl_box_int32(depth);
        jl_array_ptr_1d_push(_jl_debug_method_invalidation, boxeddepth);
        jl_gc_wb(_jl_debug_method_invalidation, boxeddepth);
        JL_GC_POP();
    }
    if (!jl_is_method(replaced->def.method))
        return; // shouldn't happen, but better to be safe
    JL_LOCK_NOGC(&replaced->def.method->writelock);
    jl_code_instance_t *codeinst = replaced->cache;
    while (codeinst) {
        if (codeinst->max_world == ~(size_t)0) {
            assert(codeinst->min_world - 1 <= max_world && "attempting to set illogical world constraints (probable race condition)");
            codeinst->max_world = max_world;
        }
        assert(codeinst->max_world <= max_world);
        codeinst = codeinst->next;
    }
    // recurse to all backedges to update their valid range also
    jl_array_t *backedges = replaced->backedges;
    if (backedges) {
        replaced->backedges = NULL;
        size_t i, l = jl_array_len(backedges);
        for (i = 0; i < l; i++) {
            jl_method_instance_t *replaced = (jl_method_instance_t*)jl_array_ptr_ref(backedges, i);
            invalidate_method_instance(replaced, max_world, depth + 1);
        }
    }
    JL_UNLOCK_NOGC(&replaced->def.method->writelock);
}

// invalidate cached methods that overlap this definition
static int invalidate_backedges(jl_method_instance_t *replaced_linfo, size_t max_world)
{
    JL_LOCK_NOGC(&replaced_linfo->def.method->writelock);
    jl_array_t *backedges = replaced_linfo->backedges;
    int invalidated = 0;
    if (backedges) {
        // invalidate callers (if any)
        replaced_linfo->backedges = NULL;
        size_t i, l = jl_array_len(backedges);
        jl_method_instance_t **replaced = (jl_method_instance_t**)jl_array_ptr_data(backedges);
        for (i = 0; i < l; i++) {
            invalidate_method_instance(replaced[i], max_world, 1);
        }
        invalidated = 1;
    }
    JL_UNLOCK_NOGC(&replaced_linfo->def.method->writelock);
    return invalidated;
}

// add a backedge from callee to caller
JL_DLLEXPORT void jl_method_instance_add_backedge(jl_method_instance_t *callee, jl_method_instance_t *caller)
{
    JL_LOCK(&callee->def.method->writelock);
    if (!callee->backedges) {
        // lazy-init the backedges array
        callee->backedges = jl_alloc_vec_any(1);
        jl_gc_wb(callee, callee->backedges);
        jl_array_ptr_set(callee->backedges, 0, caller);
    }
    else {
        size_t i, l = jl_array_len(callee->backedges);
        for (i = 0; i < l; i++) {
            if (jl_array_ptr_ref(callee->backedges, i) == (jl_value_t*)caller)
                break;
        }
        if (i == l) {
            jl_array_ptr_1d_push(callee->backedges, (jl_value_t*)caller);
        }
    }
    JL_UNLOCK(&callee->def.method->writelock);
}

// add a backedge from a non-existent signature to caller
JL_DLLEXPORT void jl_method_table_add_backedge(jl_methtable_t *mt, jl_value_t *typ, jl_value_t *caller)
{
    JL_LOCK(&mt->writelock);
    if (!mt->backedges) {
        // lazy-init the backedges array
        mt->backedges = jl_alloc_vec_any(2);
        jl_gc_wb(mt, mt->backedges);
        jl_array_ptr_set(mt->backedges, 0, typ);
        jl_array_ptr_set(mt->backedges, 1, caller);
    }
    else {
        size_t i, l = jl_array_len(mt->backedges);
        for (i = 1; i < l; i += 2) {
            if (jl_types_equal(jl_array_ptr_ref(mt->backedges, i - 1), typ)) {
                if (jl_array_ptr_ref(mt->backedges, i) == caller) {
                    JL_UNLOCK(&mt->writelock);
                    return;
                }
                // reuse the already cached instance of this type
                typ = jl_array_ptr_ref(mt->backedges, i - 1);
            }
        }
        jl_array_ptr_1d_push(mt->backedges, typ);
        jl_array_ptr_1d_push(mt->backedges, caller);
    }
    JL_UNLOCK(&mt->writelock);
}

struct invalidate_mt_env {
    jl_value_t *shadowed;
    size_t max_world;
};
static int invalidate_mt_cache(jl_typemap_entry_t *oldentry, void *closure0)
{
    struct invalidate_mt_env *env = (struct invalidate_mt_env*)closure0;
    if (oldentry->max_world == ~(size_t)0) {
        jl_method_instance_t *mi = oldentry->func.linfo;
        jl_method_t *m = mi->def.method;
        int intersects = 0;
        if (jl_is_method(env->shadowed)) {
            if ((jl_value_t*)m == env->shadowed) {
                intersects = 1;
            }
        }
        else {
            assert(jl_is_array(env->shadowed));
            jl_typemap_entry_t **d = (jl_typemap_entry_t**)jl_array_ptr_data(env->shadowed);
            size_t i, n = jl_array_len(env->shadowed);
            for (i = 0; i < n; i++) {
                if (m == d[i]->func.method) {
                    intersects = 1;
                    break;
                }
            }
        }
        if (intersects) {
            if (_jl_debug_method_invalidation) {
                jl_value_t *loctag = NULL;
                JL_GC_PUSH1(&loctag);
                jl_array_ptr_1d_push(_jl_debug_method_invalidation, (jl_value_t*)mi);
                loctag = jl_cstr_to_string("invalidate_mt_cache");
                jl_gc_wb(_jl_debug_method_invalidation, loctag);
                jl_array_ptr_1d_push(_jl_debug_method_invalidation, loctag);
                JL_GC_POP();
            }
            oldentry->max_world = env->max_world;
        }
    }
    return 1;
}

static int typemap_search(jl_typemap_entry_t *entry, void *closure)
{
    if ((void*)(entry->func.method) == *(jl_method_t**)closure) {
        *(jl_typemap_entry_t**)closure = entry;
        return 0;
    }
    return 1;
}

static jl_typemap_entry_t *do_typemap_search(jl_methtable_t *mt JL_PROPAGATES_ROOT, jl_method_t *method) JL_NOTSAFEPOINT;

#ifndef __clang_analyzer__
static jl_typemap_entry_t *do_typemap_search(jl_methtable_t *mt JL_PROPAGATES_ROOT, jl_method_t *method) JL_NOTSAFEPOINT {
    jl_value_t *closure = (jl_value_t*)(method);
    if (jl_typemap_visitor(mt->defs, typemap_search, &closure))
        jl_error("method not in method table");
    return (jl_typemap_entry_t *)closure;
}
#endif

// TODO: decrease repeated work?
// This implementation is stupidly inefficient, but probably correct
JL_DLLEXPORT void jl_method_table_disable(jl_methtable_t *mt, jl_method_t *method)
{
    if (jl_options.incremental && jl_generating_output())
        jl_printf(JL_STDERR, "WARNING: method deletion during Module precompile may lead to undefined behavior"
                             "\n  ** incremental compilation may be fatally broken for this module **\n\n");
    jl_typemap_entry_t *methodentry = do_typemap_search(mt, method);
    JL_LOCK(&mt->writelock);
    // Narrow the world age on the method to make it uncallable
    method->deleted_world = methodentry->max_world = jl_world_counter++;
    // Recompute ambiguities (deleting a more specific method might reveal ambiguities that it previously resolved)
    (void)check_ambiguous_matches(mt->defs, methodentry, check_disabled_ambiguous_visitor);
    // drop this method from mt->cache
    struct invalidate_mt_env mt_cache_env;
    mt_cache_env.max_world = methodentry->max_world - 1;
    mt_cache_env.shadowed = (jl_value_t*)method;
    jl_typemap_visitor(mt->cache, invalidate_mt_cache, (void*)&mt_cache_env);
    // Invalidate the backedges
    jl_svec_t *specializations = methodentry->func.method->specializations;
    int invalidated = 0;
    jl_value_t *loctag = NULL;
    JL_GC_PUSH1(&loctag);
    size_t i, l = jl_svec_len(specializations);
    for (i = 0; i < l; i++) {
        jl_method_instance_t *mi = (jl_method_instance_t*)jl_svecref(specializations, i);
        if (mi) {
            invalidated = 1;
            if (invalidate_backedges(mi, methodentry->max_world))
                if (_jl_debug_method_invalidation) {
                    if (!loctag) {
                        loctag = jl_cstr_to_string("jl_method_table_disable");
                        jl_gc_wb(_jl_debug_method_invalidation, loctag);
                    }
                    jl_array_ptr_1d_push(_jl_debug_method_invalidation, loctag);
                }
        }
    }
    if (invalidated && _jl_debug_method_invalidation) {
        jl_array_ptr_1d_push(_jl_debug_method_invalidation, (jl_value_t*)method);
        if (!loctag) {
            loctag = jl_cstr_to_string("jl_method_table_disable");
            jl_gc_wb(_jl_debug_method_invalidation, loctag);
        }
        jl_array_ptr_1d_push(_jl_debug_method_invalidation, loctag);
    }
    JL_GC_POP();
    JL_UNLOCK(&mt->writelock);
}

static int is_call_ambiguous(jl_methtable_t *mt, jl_value_t *types JL_PROPAGATES_ROOT, size_t world)
{
    struct jl_typemap_assoc search = {(jl_value_t*)types, world, NULL, 0, ~(size_t)0};
    jl_typemap_entry_t *entry = jl_typemap_assoc_by_type(mt->defs, &search, /*offs*/0, /*subtype*/1);
    if (entry == NULL)
        return 0; // we added a new definition to consider
    jl_typemap_entry_t *m = jl_typemap_morespecific_by_type(entry, (jl_value_t*)types, NULL, world);
    if (m == NULL) {
        // TODO: this isn't quite right, since we just ask if the entry dominates
        // over all subtypes of `types`, but wanted to ask the inverse question
        return 1; // a new ambiguity doesn't change the result of method lookup
    }
    return 0; // existing and/or method already covered this intersection (TODO: which is it?)
}

JL_DLLEXPORT void jl_method_table_insert(jl_methtable_t *mt, jl_method_t *method, jl_tupletype_t *simpletype)
{
    JL_TIMING(ADD_METHOD);
    assert(jl_is_method(method));
    assert(jl_is_mtable(mt));
    jl_value_t *type = method->sig;
    jl_value_t *oldvalue = NULL, *isect = NULL;
    if (method->primary_world == 1)
        method->primary_world = ++jl_world_counter;
    size_t max_world = method->primary_world - 1;
    int invalidated = 0;
<<<<<<< HEAD
    JL_GC_PUSH2(&oldvalue, &isect);
=======
    jl_value_t *loctag = NULL;  // debug info for invalidation
    JL_GC_PUSH2(&oldvalue, &loctag);
>>>>>>> 65c2a032
    JL_LOCK(&mt->writelock);
    // first delete the existing entry (we'll disable it later)
    struct jl_typemap_assoc search = {(jl_value_t*)type, method->primary_world, NULL, 0, ~(size_t)0};
    jl_typemap_entry_t *oldentry = jl_typemap_assoc_by_type(mt->defs, &search, /*offs*/0, /*subtype*/0);
    if (oldentry) {
        oldentry->max_world = method->primary_world - 1;
        // TODO: just append our new entry right here
    }
    // then add our new entry
    jl_typemap_entry_t *newentry = jl_typemap_insert(&mt->defs, (jl_value_t*)mt,
            (jl_tupletype_t*)type, simpletype, jl_emptysvec, (jl_value_t*)method, 0, &method_defs,
            method->primary_world, method->deleted_world);
    oldvalue = check_ambiguous_matches(mt->defs, newentry, check_ambiguous_visitor);
    if (oldentry) {
        oldvalue = oldentry->func.value;
        method_overwrite(newentry, (jl_method_t*)oldvalue);
    }
    else {
        if (mt->backedges) {
            jl_value_t **backedges = jl_array_ptr_data(mt->backedges);
            size_t i, na = jl_array_len(mt->backedges);
            size_t ins = 0;
            for (i = 1; i < na; i += 2) {
                jl_value_t *backedgetyp = backedges[i - 1];
                isect = jl_type_intersection(backedgetyp, (jl_value_t*)type);
                if (isect != jl_bottom_type && !is_call_ambiguous(mt, isect, max_world)) {
                    jl_method_instance_t *backedge = (jl_method_instance_t*)backedges[i];
                    invalidate_method_instance(backedge, max_world, 0);
                    invalidated = 1;
                    if (_jl_debug_method_invalidation)
                        jl_array_ptr_1d_push(_jl_debug_method_invalidation, (jl_value_t*)backedgetyp);
                }
                else {
                    backedges[ins++] = backedges[i - 1];
                    backedges[ins++] = backedges[i - 0];
                }
            }
            if (ins == 0)
                mt->backedges = NULL;
            else
                jl_array_del_end(mt->backedges, na - ins);
        }
    }
    if (oldvalue) {
        if (jl_typeis(oldvalue, jl_typemap_entry_type))
            oldvalue = ((jl_typemap_entry_t*)oldvalue)->func.value; // a method
        // drop anything in mt->cache that might overlap with the new method
        struct invalidate_mt_env mt_cache_env;
        mt_cache_env.max_world = max_world;
        mt_cache_env.shadowed = oldvalue;
        jl_typemap_visitor(mt->cache, invalidate_mt_cache, (void*)&mt_cache_env);
        //TODO: if it's small, might it be better to drop it all too?
        //if (mt != jl_type_type_mt) {
        //    mt->cache = jl_nothing;
        //}

        jl_value_t **d;
        size_t j, n;
        if (jl_is_method(oldvalue)) {
            d = &oldvalue;
            n = 1;
        }
        else {
            assert(jl_is_array(oldvalue));
            d = jl_array_ptr_data(oldvalue);
            n = jl_array_len(oldvalue);
        }
        for (j = 0; j < n; j++) {
            jl_value_t *m = d[j];
            if (jl_is_array(oldvalue))
                m = ((jl_typemap_entry_t*)m)->func.value;
            jl_svec_t *specializations = ((jl_method_t*)m)->specializations;
            size_t i, l = jl_svec_len(specializations);
            for (i = 0; i < l; i++) {
                jl_method_instance_t *mi = (jl_method_instance_t*)jl_svecref(specializations, i);
<<<<<<< HEAD
                if (mi != NULL) {
                    isect = jl_type_intersection(type, (jl_value_t*)mi->specTypes);
                    if (isect != jl_bottom_type && !is_call_ambiguous(mt, isect, max_world))
                        if (invalidate_backedges(mi, max_world))
                            invalidated = 1;
                }
=======
                if (mi != NULL && !jl_has_empty_intersection(type, (jl_value_t*)mi->specTypes))
                    if (invalidate_backedges(mi, max_world)) {
                        invalidated = 1;
                        if (_jl_debug_method_invalidation) {
                            jl_array_ptr_1d_push(_jl_debug_method_invalidation, (jl_value_t*)mi);
                            if (!loctag) {
                                loctag = jl_cstr_to_string("jl_method_table_insert");
                                jl_gc_wb(_jl_debug_method_invalidation, loctag);
                            }
                            jl_array_ptr_1d_push(_jl_debug_method_invalidation, loctag);
                        }
                    }
>>>>>>> 65c2a032
            }
        }
    }
    if (invalidated && _jl_debug_method_invalidation) {
        jl_array_ptr_1d_push(_jl_debug_method_invalidation, (jl_value_t*)method);
        if (!loctag) {
            loctag = jl_cstr_to_string("jl_method_table_insert");
            jl_gc_wb(_jl_debug_method_invalidation, loctag);
        }
        jl_array_ptr_1d_push(_jl_debug_method_invalidation, loctag);
    }
    update_max_args(mt, type);
    JL_UNLOCK(&mt->writelock);
    JL_GC_POP();
}

static void JL_NORETURN jl_method_error_bare(jl_function_t *f, jl_value_t *args, size_t world)
{
    if (jl_methoderror_type) {
        jl_value_t *e = jl_new_struct_uninit(jl_methoderror_type);
        struct jl_method_error {
            jl_value_t *f;
            jl_value_t *args;
            size_t world;
        } *pe = (struct jl_method_error*)e,
           ee = {f, args, world};
        *pe = ee;
        jl_throw(e);
    }
    else {
        jl_printf((JL_STREAM*)STDERR_FILENO, "A method error occurred before the base MethodError type was defined. Aborting...\n");
        jl_static_show((JL_STREAM*)STDERR_FILENO,(jl_value_t*)f); jl_printf((JL_STREAM*)STDERR_FILENO," world %u\n", (unsigned)world);
        jl_static_show((JL_STREAM*)STDERR_FILENO,args); jl_printf((JL_STREAM*)STDERR_FILENO,"\n");
        jl_ptls_t ptls = jl_get_ptls_states();
        ptls->bt_size = rec_backtrace(ptls->bt_data, JL_MAX_BT_SIZE, 0);
        jl_critical_error(0, NULL, ptls->bt_data, &ptls->bt_size);
        abort();
    }
    // not reached
}

void JL_NORETURN jl_method_error(jl_function_t *f, jl_value_t **args, size_t na, size_t world)
{
    jl_value_t *argtup = jl_f_tuple(NULL, args, na - 1);
    JL_GC_PUSH1(&argtup);
    jl_method_error_bare(f, argtup, world);
    // not reached
}

jl_tupletype_t *arg_type_tuple(jl_value_t *arg1, jl_value_t **args, size_t nargs)
{
    return jl_inst_arg_tuple_type(arg1, args, nargs, 1);
}

jl_method_instance_t *jl_method_lookup(jl_value_t **args, size_t nargs, int cache, size_t world)
{
    assert(nargs > 0 && "expected caller to handle this case");
    jl_methtable_t *mt = jl_gf_mtable(args[0]);
    jl_typemap_entry_t *entry = jl_typemap_assoc_exact(mt->cache, args[0], &args[1], nargs, jl_cachearg_offset(mt), world);
    if (entry)
        return entry->func.linfo;
    JL_LOCK(&mt->writelock);
    jl_tupletype_t *tt = arg_type_tuple(args[0], &args[1], nargs);
    JL_GC_PUSH1(&tt);
    jl_method_instance_t *sf = jl_mt_assoc_by_type(mt, tt, cache, world);
    JL_GC_POP();
    JL_UNLOCK(&mt->writelock);
    return sf;
}

// return a Vector{Any} of svecs, each describing a method match:
// Any[svec(tt, spvals, m), ...]
// tt is the intersection of the type argument and the method signature,
// spvals is any matched static parameter values, m is the Method,
//
// lim is the max # of methods to return. if there are more, returns jl_false.
// -1 for no limit.
JL_DLLEXPORT jl_value_t *jl_matching_methods(jl_tupletype_t *types, int lim, int include_ambiguous,
                                             size_t world, size_t *min_valid, size_t *max_valid)
{
    JL_TIMING(METHOD_MATCH);
    jl_value_t *unw = jl_unwrap_unionall((jl_value_t*)types);
    if (jl_is_tuple_type(unw) && jl_tparam0(unw) == jl_bottom_type)
        return (jl_value_t*)jl_an_empty_vec_any;
    jl_methtable_t *mt = jl_method_table_for(unw);
    if ((jl_value_t*)mt == jl_nothing)
        return jl_false; // indeterminate - ml_matches can't deal with this case
    return ml_matches(mt->defs, 0, types, lim, include_ambiguous, world, min_valid, max_valid);
}

jl_method_instance_t *jl_get_unspecialized(jl_method_instance_t *method JL_PROPAGATES_ROOT)
{
    // one unspecialized version of a function can be shared among all cached specializations
    jl_method_t *def = method->def.method;
    if (!jl_is_method(def) || def->source == NULL) {
        // generated functions might instead randomly just never get inferred, sorry
        return method;
    }
    if (def->unspecialized == NULL) {
        JL_LOCK(&def->writelock);
        if (def->unspecialized == NULL) {
            def->unspecialized = jl_get_specialized(def, def->sig, jl_emptysvec);
            jl_gc_wb(def, def->unspecialized);
        }
        JL_UNLOCK(&def->writelock);
    }
    return def->unspecialized;
}


jl_code_instance_t *jl_method_compiled(jl_method_instance_t *mi, size_t world)
{
    jl_code_instance_t *codeinst;
    codeinst = mi->cache;

    while (codeinst) {
        if (codeinst->min_world <= world && world <= codeinst->max_world && codeinst->invoke != NULL) {
            return codeinst;
        }
        codeinst = codeinst->next;
    }
    return NULL;
}

jl_code_instance_t *jl_compile_method_internal(jl_method_instance_t *mi, size_t world)
{
    jl_code_instance_t *codeinst = jl_method_compiled(mi, world);
    if (codeinst)
        return codeinst;

    if (jl_options.compile_enabled == JL_OPTIONS_COMPILE_OFF ||
        jl_options.compile_enabled == JL_OPTIONS_COMPILE_MIN) {
        // copy fptr from the template method definition
        jl_method_t *def = mi->def.method;
        if (jl_is_method(def) && def->unspecialized) {
            jl_code_instance_t *unspec = def->unspecialized->cache;
            if (unspec && unspec->invoke != NULL) {
                jl_code_instance_t *codeinst = jl_set_method_inferred(mi, (jl_value_t*)jl_any_type, NULL, NULL,
                    0, 1, ~(size_t)0);
                codeinst->isspecsig = 0;
                codeinst->specptr = unspec->specptr;
                codeinst->rettype_const = unspec->rettype_const;
                jl_atomic_store_release(&codeinst->invoke, unspec->invoke);
                return codeinst;
            }
        }
        jl_code_info_t *src = jl_code_for_interpreter(mi);
        if (!jl_code_requires_compiler(src)) {
            jl_code_instance_t *codeinst = jl_set_method_inferred(mi, (jl_value_t*)jl_any_type, NULL, NULL,
                0, 1, ~(size_t)0);
            jl_atomic_store_release(&codeinst->invoke, jl_fptr_interpret_call);
            return codeinst;
        }
        if (jl_options.compile_enabled == JL_OPTIONS_COMPILE_OFF) {
            jl_printf(JL_STDERR, "code missing for ");
            jl_static_show(JL_STDERR, (jl_value_t*)mi);
            jl_printf(JL_STDERR, " : sysimg may not have been built with --compile=all\n");
        }
    }

    codeinst = jl_generate_fptr(mi, world);
    if (!codeinst) {
        jl_method_instance_t *unspec = jl_get_unspecialized(mi);
        jl_code_instance_t *ucache = jl_get_method_inferred(unspec, (jl_value_t*)jl_any_type, 1, ~(size_t)0);
        // ask codegen to make the fptr for unspec
        if (ucache->invoke == NULL)
            jl_generate_fptr_for_unspecialized(ucache);
        if (ucache->invoke != jl_fptr_sparam &&
            ucache->invoke != jl_fptr_interpret_call) {
            return ucache;
        }
        codeinst = jl_set_method_inferred(mi, (jl_value_t*)jl_any_type, NULL, NULL,
            0, 1, ~(size_t)0);
        codeinst->isspecsig = 0;
        codeinst->specptr = ucache->specptr;
        codeinst->rettype_const = ucache->rettype_const;
        jl_atomic_store_release(&codeinst->invoke, ucache->invoke);
    }
    return codeinst;
}


JL_DLLEXPORT jl_value_t *jl_fptr_const_return(jl_value_t *f, jl_value_t **args, uint32_t nargs, jl_code_instance_t *m)
{
    return m->rettype_const;
}

JL_DLLEXPORT jl_value_t *jl_fptr_args(jl_value_t *f, jl_value_t **args, uint32_t nargs, jl_code_instance_t *m)
{
    return m->specptr.fptr1(f, args, nargs);
}

JL_DLLEXPORT jl_value_t *jl_fptr_sparam(jl_value_t *f, jl_value_t **args, uint32_t nargs, jl_code_instance_t *m)
{
    jl_svec_t *sparams = m->def->sparam_vals;
    assert(sparams != jl_emptysvec);
    return m->specptr.fptr3(f, args, nargs, sparams);
}

// Return the index of the invoke api, if known
JL_DLLEXPORT int32_t jl_invoke_api(jl_code_instance_t *codeinst)
{
    jl_callptr_t f = codeinst->invoke;
    if (f == NULL)
        return 0;
    if (f == &jl_fptr_args)
        return 1;
    if (f == &jl_fptr_const_return)
        return 2;
    if (f == &jl_fptr_sparam)
        return 3;
    if (f == &jl_fptr_interpret_call)
        return 4;
    return -1;
}

// compile-time method lookup
jl_method_instance_t *jl_get_specialization1(jl_tupletype_t *types JL_PROPAGATES_ROOT, size_t world, size_t *min_valid, size_t *max_valid, int mt_cache)
{
    JL_TIMING(METHOD_LOOKUP_COMPILE);
    if (jl_has_free_typevars((jl_value_t*)types))
        return NULL; // don't poison the cache due to a malformed query
    if (!jl_has_concrete_subtype((jl_value_t*)types))
        return NULL;

    // find if exactly 1 method matches (issue #7302)
    jl_value_t *matches = jl_matching_methods(types, 1, 1, world, min_valid, max_valid);
    if (matches == jl_false || jl_array_len(matches) != 1)
        return NULL;
    jl_tupletype_t *tt = NULL;
    jl_svec_t *newparams = NULL;
    JL_GC_PUSH3(&matches, &tt, &newparams);
    jl_svec_t *match = (jl_svec_t*)jl_array_ptr_ref(matches, 0);
    jl_method_t *m = (jl_method_t*)jl_svecref(match, 2);
    jl_svec_t *env = (jl_svec_t*)jl_svecref(match, 1);
    jl_tupletype_t *ti = (jl_tupletype_t*)jl_svecref(match, 0);
    jl_method_instance_t *nf = NULL;
    if (jl_is_datatype(ti)) {
        jl_methtable_t *mt = jl_method_table_for((jl_value_t*)ti);
        if ((jl_value_t*)mt != jl_nothing) {
            // get the specialization without caching it
            if (mt_cache && ((jl_datatype_t*)ti)->isdispatchtuple) {
                // Since we also use this presence in the cache
                // to trigger compilation when producing `.ji` files,
                // inject it there now if we think it will be
                // used via dispatch later (e.g. because it was hinted via a call to `precompile`)
                JL_LOCK(&mt->writelock);
                nf = cache_method(mt, &mt->cache, (jl_value_t*)mt, ti, m, world, env);
                JL_UNLOCK(&mt->writelock);
            }
            else {
                intptr_t nspec = (mt == jl_type_type_mt || mt == jl_nonfunction_mt ? m->nargs + 1 : mt->max_args + 2);
                jl_compilation_sig(ti, env, m, nspec, &newparams);
                tt = (newparams ? jl_apply_tuple_type(newparams) : ti);
                int is_compileable = ((jl_datatype_t*)ti)->isdispatchtuple ||
                    jl_isa_compileable_sig(tt, m);
                if (is_compileable) {
                    nf = jl_specializations_get_linfo(m, (jl_value_t*)tt, env);
                }
            }
        }
    }
    JL_GC_POP();
    return nf;
}

static void _generate_from_hint(jl_method_instance_t *mi, size_t world)
{
    int generating_llvm = jl_options.outputo || jl_options.outputbc || jl_options.outputunoptbc || jl_options.outputasm;
    // If we are saving ji files (e.g. package pre-compilation or intermediate sysimg build steps),
    // don't bother generating anything since it won't be saved.
    if (jl_rettype_inferred(mi, world, world) == jl_nothing)
        (void)jl_type_infer(mi, world, 1);
    // If we are saving ji files (e.g. package pre-compilation or intermediate sysimg build steps),
    // don't bother generating output in the current environment
    if (generating_llvm) {
        jl_value_t *codeinst = jl_rettype_inferred(mi, world, world);
        if (codeinst != jl_nothing)
            if (((jl_code_instance_t*)codeinst)->invoke == jl_fptr_const_return)
                return; // probably not a good idea to generate code
        // If we are saving LLVM or native code, generate the LLVM IR so that it'll
        // be included in the saved LLVM module.
        // TODO: compilation is now stateless
    }
}

void jl_compile_now(jl_method_instance_t *mi)
{
    size_t world = jl_world_counter;
    size_t tworld = jl_typeinf_world;
    _generate_from_hint(mi, world);
    if (jl_typeinf_func && mi->def.method->primary_world <= tworld) {
        // if it's part of the compiler, also attempt to compile for the compiler world too
        _generate_from_hint(mi, tworld);
    }
}

JL_DLLEXPORT int jl_compile_hint(jl_tupletype_t *types)
{
    size_t world = jl_world_counter;
    size_t tworld = jl_typeinf_world;
    size_t min_valid = 0;
    size_t max_valid = ~(size_t)0;
    jl_method_instance_t *mi = jl_get_specialization1(types, world, &min_valid, &max_valid, 1);
    if (mi == NULL)
        return 0;
    JL_GC_PROMISE_ROOTED(mi);
    if (jl_generating_output()) {
        jl_compile_now(mi);
        // In addition to full compilation of the compilation-signature, if `types` is more specific (e.g. due to nospecialize),
        // also run inference now on the original `types`, since that may help us guide inference to find
        // additional useful methods that should be compiled
        //ALT: if (jl_is_datatype(types) && ((jl_datatype_t*)types)->isdispatchtuple && !jl_egal(mi->specTypes, types))
        //ALT: if (jl_subtype(types, mi->specTypes))
        if (!jl_subtype(mi->specTypes, (jl_value_t*)types)) {
            jl_svec_t *tpenv2 = jl_emptysvec;
            jl_value_t *types2 = NULL;
            JL_GC_PUSH2(&tpenv2, &types2);
            types2 = jl_type_intersection_env((jl_value_t*)types, (jl_value_t*)mi->def.method->sig, &tpenv2);
            jl_method_instance_t *li2 = jl_specializations_get_linfo(mi->def.method, (jl_value_t*)types2, tpenv2);
            JL_GC_POP();
            if (jl_rettype_inferred(li2, world, world) == jl_nothing)
                (void)jl_type_infer(li2, world, 1);
            if (jl_typeinf_func && mi->def.method->primary_world <= tworld) {
                if (jl_rettype_inferred(li2, tworld, tworld) == jl_nothing)
                    (void)jl_type_infer(li2, tworld, 1);
            }
        }
    }
    else {
        // Otherwise (this branch), assuming we are at runtime (normal JIT) and
        // we should generate the native code immediately in preparation for use.
        (void)jl_compile_method_internal(mi, world);
    }
    return 1;
}

#ifndef NDEBUG
// see if a call to m with a subtype of `types` might be ambiguous
static int jl_has_call_ambiguities(jl_value_t *types, jl_method_t *m, size_t world)
{
    if (m->ambig == jl_nothing)
        return 0;
    for (size_t i = 0; i < jl_array_len(m->ambig); i++) {
        jl_typemap_entry_t *mambig = (jl_typemap_entry_t*)jl_array_ptr_ref(m->ambig, i);
        if (mambig->min_world <= world && world <= mambig->max_world)
            if (!jl_has_empty_intersection((jl_value_t*)mambig->sig, types))
                return 1;
    }
    return 0;
}
#endif

JL_DLLEXPORT jl_value_t *jl_get_spec_lambda(jl_tupletype_t *types, size_t world, size_t *min_valid, size_t *max_valid)
{
    jl_method_instance_t *mi = jl_get_specialization1(types, world, min_valid, max_valid, 0);
    if (!mi)
        return jl_nothing;
    assert(!jl_has_call_ambiguities((jl_value_t*)types, mi->def.method, world));
    return (jl_value_t*)mi;
}

// add type of `f` to front of argument tuple type
jl_value_t *jl_argtype_with_function(jl_function_t *f, jl_value_t *types0)
{
    jl_value_t *types = jl_unwrap_unionall(types0);
    size_t l = jl_nparams(types);
    jl_value_t *tt = (jl_value_t*)jl_alloc_svec(1+l);
    size_t i;
    JL_GC_PUSH1(&tt);
    if (jl_is_type(f))
        jl_svecset(tt, 0, jl_wrap_Type(f));
    else
        jl_svecset(tt, 0, jl_typeof(f));
    for(i=0; i < l; i++)
        jl_svecset(tt, i+1, jl_tparam(types,i));
    tt = (jl_value_t*)jl_apply_tuple_type((jl_svec_t*)tt);
    tt = jl_rewrap_unionall(tt, types0);
    JL_GC_POP();
    return tt;
}

#ifdef JL_TRACE
static int trace_en = 0;
static int error_en = 1;
static void __attribute__ ((unused)) enable_trace(int x) { trace_en=x; }
static void show_call(jl_value_t *F, jl_value_t **args, uint32_t nargs)
{
    jl_static_show(JL_STDOUT, F);
    jl_printf(JL_STDOUT, "(");
    for(size_t i=0; i < nargs; i++) {
        if (i > 0) jl_printf(JL_STDOUT, ", ");
        jl_static_show(JL_STDOUT, jl_typeof(args[i]));
    }
    jl_printf(JL_STDOUT, ")");
}
#endif

STATIC_INLINE jl_value_t *verify_type(jl_value_t *v) JL_NOTSAFEPOINT
{
    assert(v && jl_typeof(v) && jl_typeof(jl_typeof(v)) == (jl_value_t*)jl_datatype_type);
    return v;
}

STATIC_INLINE jl_value_t *_jl_invoke(jl_value_t *F, jl_value_t **args, uint32_t nargs, jl_method_instance_t *mfunc, size_t world)
{
    // manually inlined copy of jl_method_compiled
    jl_code_instance_t *codeinst = mfunc->cache;
    while (codeinst) {
        if (codeinst->min_world <= world && world <= codeinst->max_world && codeinst->invoke != NULL) {
            jl_value_t *res = codeinst->invoke(F, args, nargs, codeinst);
            return verify_type(res);
        }
        codeinst = codeinst->next;
    }
    int64_t last_alloc = jl_options.malloc_log ? jl_gc_diff_total_bytes() : 0;
    int last_errno = errno;
#ifdef _OS_WINDOWS_
    DWORD last_error = GetLastError();
#endif
    codeinst = jl_compile_method_internal(mfunc, world);
#ifdef _OS_WINDOWS_
    SetLastError(last_error);
#endif
    errno = last_errno;
    if (jl_options.malloc_log)
        jl_gc_sync_total_bytes(last_alloc); // discard allocation count from compilation
    jl_value_t *res = codeinst->invoke(F, args, nargs, codeinst);
    return verify_type(res);
}

JL_DLLEXPORT jl_value_t *jl_invoke(jl_value_t *F, jl_value_t **args, uint32_t nargs, jl_method_instance_t *mfunc)
{
    size_t world = jl_get_ptls_states()->world_age;
    return _jl_invoke(F, args, nargs, mfunc, world);
}

STATIC_INLINE int sig_match_fast(jl_value_t *arg1t, jl_value_t **args, jl_value_t **sig, size_t n)
{
    // NOTE: This function is a huge performance hot spot!!
    if (arg1t != sig[0])
        return 0;
    size_t i;
    for (i = 1; i < n; i++) {
        jl_value_t *decl = sig[i];
        jl_value_t *a = args[i - 1];
        if (jl_typeof(a) != decl) {
            /*
              we are only matching concrete types here, and those types are
              hash-consed, so pointer comparison should work.
            */
            return 0;
        }
    }
    return 1;
}

jl_typemap_entry_t *call_cache[N_CALL_CACHE] JL_GLOBALLY_ROOTED;
static uint8_t pick_which[N_CALL_CACHE];
#ifdef JL_GF_PROFILE
size_t ncalls;
void call_cache_stats()
{
    int pick_which_stat[4] = {0, 0, 0, 0};
    int i, count = 0;
    for (i = 0; i < N_CALL_CACHE; i++) {
        if (call_cache[i])
            count++;
    }
    for (i = 0; i < N_CALL_CACHE; i++) {
        ++pick_which_stat[pick_which[i] & 3];
    }
    jl_safe_printf("cache occupied: %d / %d; pick_which stats: {%d, %d, %d, %d}\n",
            count, N_CALL_CACHE,
            pick_which_stat[0], pick_which_stat[1], pick_which_stat[2], pick_which_stat[3]);
}
#endif

STATIC_INLINE jl_method_instance_t *jl_lookup_generic_(jl_value_t *F, jl_value_t **args, uint32_t nargs,
                                                       uint32_t callsite, size_t world)
{
#ifdef JL_GF_PROFILE
    ncalls++;
#endif
#ifdef JL_TRACE
    int traceen = trace_en; //&& ((char*)&mt < jl_stack_hi-6000000);
    if (traceen)
        show_call(F, args, nargs);
#endif
    nargs++; // add F to argument count
    jl_value_t *FT = jl_typeof(F);

    /*
      search order:
      check associative hash based on callsite address for leafsig match
      look at concrete signatures
      if there is an exact match, return it
      otherwise look for a matching generic signature
      if no concrete or generic match, raise error
      if no generic match, use the concrete one even if inexact
      otherwise instantiate the generic method and use it
    */
    // compute the entry hashes
    // use different parts of the value
    // so that a collision across all of
    // them is less likely
    uint32_t cache_idx[4] = {
        (callsite) & (N_CALL_CACHE - 1),
        (callsite >> 8) & (N_CALL_CACHE - 1),
        (callsite >> 16) & (N_CALL_CACHE - 1),
        (callsite >> 24 | callsite << 8) & (N_CALL_CACHE - 1)};
    jl_typemap_entry_t *entry = NULL;
    jl_methtable_t *mt = NULL;
    int i;
    // check each cache entry to see if it matches
    //#pragma unroll
    //for (i = 0; i < 4; i++) {
    //    LOOP_BODY(i);
    //}
#define LOOP_BODY(_i) do { \
            i = _i; \
            entry = call_cache[cache_idx[i]]; \
            if (entry && nargs == jl_svec_len(entry->sig->parameters) && \
                sig_match_fast(FT, args, jl_svec_data(entry->sig->parameters), nargs) && \
                world >= entry->min_world && world <= entry->max_world) { \
                goto have_entry; \
            } \
        } while (0);
    LOOP_BODY(0);
    LOOP_BODY(1);
    LOOP_BODY(2);
    LOOP_BODY(3);
#undef LOOP_BODY
    i = 4;
    // if no method was found in the associative cache, check the full cache
    if (i == 4) {
        JL_TIMING(METHOD_LOOKUP_FAST);
        mt = jl_gf_mtable(F);
        entry = jl_typemap_assoc_exact(mt->cache, F, args, nargs, jl_cachearg_offset(mt), world);
        if (entry && entry->isleafsig && entry->simplesig == (void*)jl_nothing && entry->guardsigs == jl_emptysvec) {
            // put the entry into the cache if it's valid for a leafsig lookup,
            // using pick_which to slightly randomize where it ends up
            call_cache[cache_idx[++pick_which[cache_idx[0]] & 3]] = entry;
            goto have_entry;
        }
    }

    jl_method_instance_t *mfunc;
    if (entry) {
have_entry:
        mfunc = entry->func.linfo;
    }
    else {
        int64_t last_alloc = jl_options.malloc_log ? jl_gc_diff_total_bytes() : 0;
        JL_LOCK(&mt->writelock);
        // cache miss case
        JL_TIMING(METHOD_LOOKUP_SLOW);
        jl_tupletype_t *tt = arg_type_tuple(F, args, nargs);
        JL_GC_PUSH1(&tt);
        mfunc = jl_mt_assoc_by_type(mt, tt, /*cache*/1, world);
        JL_GC_POP();
        JL_UNLOCK(&mt->writelock);
        if (jl_options.malloc_log)
            jl_gc_sync_total_bytes(last_alloc); // discard allocation count from compilation
        if (mfunc == NULL) {
#ifdef JL_TRACE
            if (error_en)
                show_call(F, args, nargs);
#endif
            jl_method_error(F, args, nargs, world);
            // unreachable
        }
    }

#ifdef JL_TRACE
    if (traceen)
        jl_printf(JL_STDOUT, " at %s:%d\n", jl_symbol_name(mfunc->def.method->file), mfunc->def.method->line);
#endif
    return mfunc;
}

jl_method_instance_t *jl_lookup_generic(jl_value_t **args, uint32_t nargs, uint32_t callsite,
                                        size_t world)
{
    return jl_lookup_generic_(args[0], &args[1], nargs - 1, callsite, world);
}

JL_DLLEXPORT jl_value_t *jl_apply_generic(jl_value_t *F, jl_value_t **args, uint32_t nargs)
{
    size_t world = jl_get_ptls_states()->world_age;
    jl_method_instance_t *mfunc = jl_lookup_generic_(F, args, nargs,
                                                     jl_int32hash_fast(jl_return_address()),
                                                     world);
    JL_GC_PROMISE_ROOTED(mfunc);
    return _jl_invoke(F, args, nargs, mfunc, world);
}

JL_DLLEXPORT jl_value_t *jl_gf_invoke_lookup(jl_value_t *types JL_PROPAGATES_ROOT, size_t world)
{
    jl_methtable_t *mt = jl_method_table_for(types);
    if ((jl_value_t*)mt == jl_nothing)
        return jl_nothing;

    // XXX: return min/max world
    struct jl_typemap_assoc search = {(jl_value_t*)types, world, NULL, 0, ~(size_t)0};
    jl_typemap_entry_t *entry = jl_typemap_assoc_by_type(mt->defs, &search, /*offs*/0, /*subtype*/1);
    if (entry == NULL)
        return jl_nothing;
    jl_typemap_entry_t *m = jl_typemap_morespecific_by_type(entry, (jl_value_t*)types, NULL, world);
    if (m == NULL)
        return jl_nothing;
    return (jl_value_t*)m;
}

static jl_value_t *jl_gf_invoke_by_method(jl_method_t *method, jl_value_t *gf, jl_value_t **args, size_t nargs);

// invoke()
// this does method dispatch with a set of types to match other than the
// types of the actual arguments. this means it sometimes does NOT call the
// most specific method for the argument types, so we need different logic.
// first we use the given types to look up a definition, then we perform
// caching and specialization within just that definition.
// every definition has its own private method table for this purpose.
//
// NOTE: assumes argument type is a subtype of the lookup type.
jl_value_t *jl_gf_invoke(jl_value_t *types0, jl_value_t *gf, jl_value_t **args, size_t nargs)
{
    size_t world = jl_get_ptls_states()->world_age;
    jl_value_t *types = NULL;
    JL_GC_PUSH1(&types);
    types = jl_argtype_with_function(gf, types0);
    jl_typemap_entry_t *entry = (jl_typemap_entry_t*)jl_gf_invoke_lookup(types, world);

    if ((jl_value_t*)entry == jl_nothing) {
        jl_method_error_bare(gf, types0, world);
        // unreachable
    }

    // now we have found the matching definition.
    // next look for or create a specialization of this definition.
    JL_GC_POP();
    jl_method_t *method = entry->func.method;
    JL_GC_PROMISE_ROOTED(method);
    return jl_gf_invoke_by_method(method, gf, args, nargs);
}

static jl_value_t *jl_gf_invoke_by_method(jl_method_t *method, jl_value_t *gf, jl_value_t **args, size_t nargs)
{
    jl_method_instance_t *mfunc = NULL;
    jl_typemap_entry_t *tm = NULL;
    if (method->invokes != NULL)
        tm = jl_typemap_assoc_exact(method->invokes, gf, args, nargs, 1, 1);
    if (tm) {
        mfunc = tm->func.linfo;
    }
    else {
        int64_t last_alloc = jl_options.malloc_log ? jl_gc_diff_total_bytes() : 0;
        jl_svec_t *tpenv = jl_emptysvec;
        jl_tupletype_t *tt = NULL;
        JL_GC_PUSH2(&tpenv, &tt);
        JL_LOCK(&method->writelock);
        tt = arg_type_tuple(gf, args, nargs);
        if (jl_is_unionall(method->sig)) {
            int sub = jl_subtype_matching((jl_value_t*)tt, (jl_value_t*)method->sig, &tpenv);
            assert(sub); (void)sub;
        }

        if (method->invokes == NULL)
            method->invokes = jl_nothing;

        mfunc = cache_method(NULL, &method->invokes, (jl_value_t*)method, tt, method, 1, tpenv);
        JL_UNLOCK(&method->writelock);
        JL_GC_POP();
        if (jl_options.malloc_log)
            jl_gc_sync_total_bytes(last_alloc); // discard allocation count from compilation
    }
    JL_GC_PROMISE_ROOTED(mfunc);
    size_t world = jl_get_ptls_states()->world_age;
    return _jl_invoke(gf, args, nargs - 1, mfunc, world);
}

JL_DLLEXPORT jl_value_t *jl_get_invoke_lambda(jl_typemap_entry_t *entry, jl_value_t *tt)
{
    // TODO: refactor this method to be more like `jl_get_specialization1`
    if (!jl_is_datatype(tt) || !((jl_datatype_t*)tt)->isdispatchtuple)
        return jl_nothing;

    jl_method_t *method = entry->func.method;
    jl_typemap_entry_t *tm = NULL;
    struct jl_typemap_assoc search = {(jl_value_t*)tt, 1, NULL, 0, ~(size_t)0};
    if (method->invokes != NULL) {
        tm = jl_typemap_assoc_by_type(method->invokes, &search, /*offs*/1, /*subtype*/1);
        if (tm) {
            return (jl_value_t*)tm->func.linfo;
        }
    }

    JL_LOCK(&method->writelock);
    if (method->invokes != NULL) {
        tm = jl_typemap_assoc_by_type(method->invokes, &search, /*offs*/1, /*subtype*/1);
        if (tm) {
            jl_method_instance_t *mfunc = tm->func.linfo;
            JL_UNLOCK(&method->writelock);
            return (jl_value_t*)mfunc;
        }
    }

    jl_svec_t *tpenv = jl_emptysvec;
    JL_GC_PUSH1(&tpenv);
    if (jl_is_unionall(method->sig)) {
        jl_value_t *ti =
            jl_type_intersection_env(tt, (jl_value_t*)method->sig, &tpenv);
        assert(ti != (jl_value_t*)jl_bottom_type);
        (void)ti;
    }

    if (method->invokes == NULL)
        method->invokes = jl_nothing;

    jl_method_instance_t *mfunc = cache_method(NULL, &method->invokes, (jl_value_t*)method,
                                               (jl_tupletype_t*)tt, method, 1, tpenv);
    JL_GC_POP();
    JL_UNLOCK(&method->writelock);
    return (jl_value_t*)mfunc;
}

// Return value is rooted globally
jl_function_t *jl_new_generic_function_with_supertype(jl_sym_t *name, jl_module_t *module, jl_datatype_t *st)
{
    // type name is function name prefixed with #
    size_t l = strlen(jl_symbol_name(name));
    char *prefixed;
    prefixed = (char*)malloc_s(l+2);
    prefixed[0] = '#';
    strcpy(&prefixed[1], jl_symbol_name(name));
    jl_sym_t *tname = jl_symbol(prefixed);
    free(prefixed);
    jl_datatype_t *ftype = (jl_datatype_t*)jl_new_datatype(
            tname, module, st, jl_emptysvec, jl_emptysvec, jl_emptysvec, 0, 0, 0);
    assert(jl_is_datatype(ftype));
    JL_GC_PUSH1(&ftype);
    ftype->name->mt->name = name;
    jl_gc_wb(ftype->name->mt, name);
    jl_set_const(module, tname, (jl_value_t*)ftype);
    jl_value_t *f = jl_new_struct(ftype);
    ftype->instance = f; jl_gc_wb(ftype, f);
    JL_GC_POP();
    return (jl_function_t*)f;
}

JL_DLLEXPORT jl_function_t *jl_get_kwsorter(jl_value_t *ty)
{
    jl_methtable_t *mt = jl_argument_method_table(ty);
    if ((jl_value_t*)mt == jl_nothing)
        jl_error("cannot get keyword sorter for abstract type");
    if (!mt->kwsorter) {
        JL_LOCK(&mt->writelock);
        if (!mt->kwsorter) {
            char *name;
            if (mt == jl_nonfunction_mt) {
                name = jl_symbol_name(mt->name);
            }
            else {
                jl_datatype_t *dt = (jl_datatype_t*)jl_argument_datatype(ty);
                assert(jl_is_datatype(dt));
                name = jl_symbol_name(dt->name->name);
                if (name[0] == '#')
                    name++;
            }
            size_t l = strlen(name);
            char *suffixed = (char*)malloc_s(l+5);
            strcpy(&suffixed[0], name);
            strcpy(&suffixed[l], "##kw");
            jl_sym_t *fname = jl_symbol(suffixed);
            mt->kwsorter = jl_new_generic_function_with_supertype(fname, mt->module, jl_function_type);
            jl_gc_wb(mt, mt->kwsorter);
        }
        JL_UNLOCK(&mt->writelock);
    }
    return mt->kwsorter;
}

jl_function_t *jl_new_generic_function(jl_sym_t *name, jl_module_t *module)
{
    return jl_new_generic_function_with_supertype(name, module, jl_function_type);
}

struct ml_matches_env {
    struct typemap_intersection_env match;
    // results:
    jl_value_t *t; // array of svec(argtypes, params, Method)
    size_t min_valid;
    size_t max_valid;
    // temporary:
    jl_svec_t *matc;   // current working svec
    htable_t visited;
    // inputs:
    size_t world;
    int lim;
    int include_ambiguous;  // whether ambiguous matches should be included
};

static int ml_matches_visitor(jl_typemap_entry_t *ml, struct typemap_intersection_env *closure0)
{
    struct ml_matches_env *closure = container_of(closure0, struct ml_matches_env, match);
    if (closure->world < ml->min_world) {
        // ignore method table entries that are part of a later world
        if (closure->max_valid >= ml->min_world)
            closure->max_valid = ml->min_world - 1;
        return 1;
    }
    else if (closure->world > ml->max_world) {
        // ignore method table entries that have been replaced in the current world
        if (closure->min_valid <= ml->max_world)
            closure->min_valid = ml->max_world + 1;
        return 1;
    }
    else {
        // intersect the env valid range with method's valid range
        if (closure->min_valid < ml->min_world)
            closure->min_valid = ml->min_world;
        if (closure->max_valid > ml->max_world)
            closure->max_valid = ml->max_world;
    }
    jl_method_t *meth = ml->func.method;
    assert(meth);
    // see if we've already visited this due to method table ordering
    if ((jl_value_t*)meth->ambig != jl_nothing) {
        // keep track that we've already visited this ambiguous method
        // since we could see it again
        void **visited = ptrhash_bp(&closure->visited, (void*)ml);
        if (*visited != HT_NOTFOUND)
            return 1;
        *visited = (void*)visited;
    }
    else if (ptrhash_get(&closure->visited, (void*)ml) != HT_NOTFOUND) {
        return 1; // already visited this (via the `resorted` or `ambig` lists)
    }
    // a method is shadowed if type <: S <: m->sig where S is the
    // signature of another applicable method
    /*
      more generally, we can stop when the type is a subtype of the
      union of all the signatures examined so far.
    */
    int done = closure0->issubty; // stop; signature fully covers queried type
    // if this method would never actually match, we shouldn't add it to the results
    // in certain cases
    int return_this_match = 1;
    if ((jl_value_t*)meth->resorted != jl_nothing) {
        // first consider adding any more specific matching methods that got put in the table later than us
        jl_value_t *ti = closure->match.ti;
        jl_svec_t *env = closure->match.env;
        JL_GC_PUSH2(&ti, &env);
        size_t j, l = jl_array_len(meth->resorted);
        for (j = 0; j < l; j++) {
            jl_typemap_entry_t *prior = (jl_typemap_entry_t*)jl_array_ptr_ref(meth->resorted, j);
            if (ptrhash_get(&closure->visited, (void*)prior) != HT_NOTFOUND)
                continue; // we've already considered this method
            closure->match.env = jl_emptysvec;
            closure->match.ti = jl_type_intersection_env_s((jl_value_t*)closure->match.type,
                    (jl_value_t*)prior->sig, &closure->match.env, &closure->match.issubty);
            if (closure->match.issubty)
                return_this_match = 0;
            closure->match.issubty = 0; // don't return 0 recursively below
            if (closure->match.ti != (jl_value_t*)jl_bottom_type) {
                // also may need to check `prior` against all `meth->ambig`
                if (!closure->include_ambiguous && (jl_value_t*)meth->ambig != jl_nothing) {
                    size_t j, l = jl_array_len(meth->ambig);
                    for (j = 0; j < l; j++) {
                        jl_typemap_entry_t *mambig = (jl_typemap_entry_t*)jl_array_ptr_ref(meth->ambig, j);
                        jl_value_t *sig2 = (jl_value_t*)mambig->sig;
                        // TODO: involve and update world
                        if (jl_subtype(closure->match.ti, sig2)) {
                            if (!jl_type_morespecific((jl_value_t*)prior->sig, (jl_value_t*)sig2))
                                break;
                        }
                    }
                    if (j != l)
                        continue; // skip this match--it's not unambiguously better
                }
                if (!ml_matches_visitor(prior, closure0)) {
                    JL_GC_POP();
                    return 0; // enough matches already--fast terminate
                }
                ptrhash_put(&closure->visited, (void*)prior, (void*)prior); // won't need to consider it again
            }
        }
        JL_GC_POP();
        closure->match.ti = ti;
        closure->match.env = env;
    }
    if (return_this_match && !closure->include_ambiguous && (jl_value_t*)meth->ambig != jl_nothing) {
        // the current method definitely never matches if the intersection with this method
        // is also fully ambiguous with another method's signature
        size_t j, l = jl_array_len(meth->ambig);
        for (j = 0; j < l; j++) {
            jl_typemap_entry_t *mambig = (jl_typemap_entry_t*)jl_array_ptr_ref(meth->ambig, j);
            jl_value_t *sig2 = (jl_value_t*)mambig->sig;
            // TODO: involve and update world
            if (jl_subtype(closure->match.ti, sig2)) {
                return_this_match = 0;
                break;
            }
        }
    }
    size_t len = jl_array_len(closure->t);
    if (return_this_match && closure->lim >= 0) {
        // we can skip this match if the type intersection is already fully covered
        // by a prior (more specific) match. but only do this in
        // the "limited" mode used by type inference.
        int i;
        for (i = 0; i < len; i++) {
            jl_method_t *prior_match = (jl_method_t*)jl_svecref(jl_array_ptr_ref(closure->t, i), 2);
            jl_value_t *sig2 = (jl_value_t*)prior_match->sig;
            if (closure->include_ambiguous && (jl_value_t*)meth->ambig != jl_nothing) {
                // check that prior sig is not actually just ambiguous with this--may need to include both
                size_t j, l = jl_array_len(meth->ambig);
                for (j = 0; j < l; j++) {
                    jl_typemap_entry_t *mambig = (jl_typemap_entry_t*)jl_array_ptr_ref(meth->ambig, j);
                    if (mambig->func.method == prior_match)
                        break; // continue below
                }
                if (j != l)
                    continue; // still include this match
            }
            if (jl_subtype(closure->match.ti, sig2)) {
                return_this_match = 0;
                break;
            }
        }
    }
    if (return_this_match) {
        if (closure->lim >= 0 && len >= closure->lim) {
            closure->t = (jl_value_t*)jl_false;
            return 0; // too many matches--terminate search
        }
        closure->matc = jl_svec(3, closure->match.ti, closure->match.env, meth);
        if (len == 0) {
            closure->t = (jl_value_t*)jl_alloc_vec_any(1);
            jl_array_ptr_set(closure->t, 0, (jl_value_t*)closure->matc);
        }
        else {
            jl_array_ptr_1d_push((jl_array_t*)closure->t, (jl_value_t*)closure->matc);
        }
    }
    if (closure->include_ambiguous && (jl_value_t*)meth->ambig != jl_nothing) {
        size_t j, l = jl_array_len(meth->ambig);
        for (j = 0; j < l; j++) {
            jl_typemap_entry_t *prior = (jl_typemap_entry_t*)jl_array_ptr_ref(meth->ambig, j);
            closure->match.env = jl_emptysvec;
            closure->match.ti = jl_type_intersection_env((jl_value_t*)closure->match.type,
                    (jl_value_t*)prior->sig, &closure->match.env);
            if (closure->match.ti != (jl_value_t*)jl_bottom_type) {
                if (!ml_matches_visitor(prior, closure0))
                    return 0; // enough matches already--fast terminate
            }
        }
    }
    return !done;
}

// This is the collect form of calling jl_typemap_intersection_visitor
// with optimizations to skip fully shadowed methods.
//
// Returns a match as an array of svec(argtypes, static_params, Method).
// See below for the meaning of lim.
static jl_value_t *ml_matches(jl_typemap_t *defs, int offs,
                              jl_tupletype_t *type, int lim, int include_ambiguous,
                              size_t world, size_t *min_valid, size_t *max_valid)
{
    jl_value_t *unw = jl_unwrap_unionall((jl_value_t*)type);
    assert(jl_is_datatype(unw));
    size_t l = jl_svec_len(((jl_datatype_t*)unw)->parameters);
    jl_value_t *va = NULL;
    if (l > 0) {
        va = jl_tparam(unw, l - 1);
        if (jl_is_vararg_type(va))
            va = jl_unwrap_vararg(va);
        else
            va = NULL;
    }
    struct ml_matches_env env = {{ml_matches_visitor, (jl_value_t*)type, va}};
    env.match.ti = NULL;
    env.match.env = jl_emptysvec;
    env.t = jl_an_empty_vec_any;
    env.matc = NULL;
    env.lim = lim;
    env.include_ambiguous = include_ambiguous;
    env.world = world;
    env.min_valid = *min_valid;
    env.max_valid = *max_valid;
    struct jl_typemap_assoc search = {(jl_value_t*)type, world, jl_emptysvec, env.min_valid, env.max_valid};
    JL_GC_PUSH5(&env.t, &env.matc, &env.match.env, &search.env, &env.match.ti);
    htable_new(&env.visited, 0);
    if (((jl_datatype_t*)unw)->isdispatchtuple) {
        jl_typemap_entry_t *ml = jl_typemap_assoc_by_type(defs, &search, offs, /*subtype*/1);
        env.min_valid = search.min_valid;
        env.max_valid = search.max_valid;
        if (ml) {
            env.match.ti = (jl_value_t*)type;
            env.match.env = search.env;
            env.match.issubty = 1;
            env.match.fptr(ml, &env.match); // also matches all ambig and prior, as needed
        }
    }
    else {
        jl_typemap_intersection_visitor(defs, offs, &env.match);
    }
    htable_free(&env.visited);
    JL_GC_POP();
    *min_valid = env.min_valid;
    *max_valid = env.max_valid;
    return env.t;
}

// see if it might be possible to construct an instance of `typ`
// if ninitialized == nfields, but a fieldtype is Union{},
// that type will not be constructable, for example, tested recursively
int jl_has_concrete_subtype(jl_value_t *typ)
{
    if (typ == jl_bottom_type)
        return 0;
    typ = jl_unwrap_unionall(typ);
    if (jl_is_vararg_type(typ))
        typ = jl_unwrap_vararg(typ);
    if (!jl_is_datatype(typ))
        return 1;
    return ((jl_datatype_t*)typ)->has_concrete_subtype;
}

// TODO: separate the codegen and typeinf locks
//   currently using a coarser lock seems like
//   the best way to avoid acquisition priority
//   ordering violations
//static jl_mutex_t typeinf_lock;
#define typeinf_lock codegen_lock

JL_DLLEXPORT void jl_typeinf_begin(void)
{
    JL_LOCK(&typeinf_lock);
}

JL_DLLEXPORT void jl_typeinf_end(void)
{
    JL_UNLOCK(&typeinf_lock);
}

#ifdef __cplusplus
}
#endif<|MERGE_RESOLUTION|>--- conflicted
+++ resolved
@@ -1749,12 +1749,8 @@
         method->primary_world = ++jl_world_counter;
     size_t max_world = method->primary_world - 1;
     int invalidated = 0;
-<<<<<<< HEAD
-    JL_GC_PUSH2(&oldvalue, &isect);
-=======
     jl_value_t *loctag = NULL;  // debug info for invalidation
-    JL_GC_PUSH2(&oldvalue, &loctag);
->>>>>>> 65c2a032
+    JL_GC_PUSH3(&oldvalue, &loctag, &isect);
     JL_LOCK(&mt->writelock);
     // first delete the existing entry (we'll disable it later)
     struct jl_typemap_assoc search = {(jl_value_t*)type, method->primary_world, NULL, 0, ~(size_t)0};
@@ -1830,27 +1826,21 @@
             size_t i, l = jl_svec_len(specializations);
             for (i = 0; i < l; i++) {
                 jl_method_instance_t *mi = (jl_method_instance_t*)jl_svecref(specializations, i);
-<<<<<<< HEAD
                 if (mi != NULL) {
                     isect = jl_type_intersection(type, (jl_value_t*)mi->specTypes);
                     if (isect != jl_bottom_type && !is_call_ambiguous(mt, isect, max_world))
-                        if (invalidate_backedges(mi, max_world))
+                        if (invalidate_backedges(mi, max_world)) {
                             invalidated = 1;
+                            if (_jl_debug_method_invalidation) {
+                                jl_array_ptr_1d_push(_jl_debug_method_invalidation, (jl_value_t*)mi);
+                                if (!loctag) {
+                                    loctag = jl_cstr_to_string("jl_method_table_insert");
+                                    jl_gc_wb(_jl_debug_method_invalidation, loctag);
+                                }
+                                jl_array_ptr_1d_push(_jl_debug_method_invalidation, loctag);
+                            }
+                        }
                 }
-=======
-                if (mi != NULL && !jl_has_empty_intersection(type, (jl_value_t*)mi->specTypes))
-                    if (invalidate_backedges(mi, max_world)) {
-                        invalidated = 1;
-                        if (_jl_debug_method_invalidation) {
-                            jl_array_ptr_1d_push(_jl_debug_method_invalidation, (jl_value_t*)mi);
-                            if (!loctag) {
-                                loctag = jl_cstr_to_string("jl_method_table_insert");
-                                jl_gc_wb(_jl_debug_method_invalidation, loctag);
-                            }
-                            jl_array_ptr_1d_push(_jl_debug_method_invalidation, loctag);
-                        }
-                    }
->>>>>>> 65c2a032
             }
         }
     }
