--- conflicted
+++ resolved
@@ -94,7 +94,6 @@
 #define COPY_STACKS
 #endif
 
-<<<<<<< HEAD
 // threading options ----------------------------------------------------------
 
 // controls for when threads sleep
@@ -112,7 +111,7 @@
 
 // number of memory pools for lock free pool_alloc
 #define N_GC_THREADS 16
-=======
+
 // sanitizer defaults ---------------------------------------------------------
 
 // Automatically enable MEMDEBUG and KEEP_BODIES for the sanitizers
@@ -127,6 +126,4 @@
 #  endif
 #endif
 
->>>>>>> 349a4e19
-
 #endif