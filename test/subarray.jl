--- conflicted
+++ resolved
@@ -620,7 +620,6 @@
 # check that this doesn't crash
 _test_27632(view(ones(Int64, (1, 1, 1)), 1, 1, 1))
 
-<<<<<<< HEAD
 @testset "copyto! subarrays" begin
     a = view(rand(2,2), :, :)
     b = view(rand(2,2), :, :)
@@ -633,7 +632,6 @@
     copyto!(a, d)
     @test a[:, 1] == d
 end
-=======
+
 # issue #29608 - views of single values can be considered contiguous
-@test Base.iscontiguous(view(ones(1), 1))
->>>>>>> 76992382
+@test Base.iscontiguous(view(ones(1), 1))