# This file is a part of Julia. License is MIT: https://julialang.org/license

using Test, Distributed, Random

import Logging: Debug, Info, Warn

@testset "@test" begin
    @test true
    @test 1 == 1
    @test 1 != 2
    @test ==(1, 1)
    @test ==((1, 1)...)
    @test 1 ≈ 2 atol=1
    @test strip("\t  hi   \n") == "hi"
    @test strip("\t  this should fail   \n") != "hi"
    @test isequal(1, 1)
    @test isapprox(1, 1, atol=0.1)
    @test isapprox(1, 1; atol=0.1)
    @test isapprox(1, 1; [(:atol, 0)]...)
end
@testset "@test keyword precedence" begin
    # post-semicolon keyword, suffix keyword, pre-semicolon keyword
    @test isapprox(1, 2, atol=0) atol=1
    @test isapprox(1, 3, atol=0; atol=2) atol=1
end
@testset "@test should only evaluate the arguments once" begin
    g = Int[]
    f = (x) -> (push!(g, x); x)
    @test f(1) == 1
    @test g == [1]

    empty!(g)
    @test isequal(f(2), 2)
    @test g == [2]
end

@testset "@test_broken with fail" begin
    @test_broken false
    @test_broken 1 == 2
    @test_broken 1 != 1
    @test_broken strip("\t  hi   \n") != "hi"
    @test_broken strip("\t  this should fail   \n") == "hi"
end
@testset "@test_broken with errors" begin
    @test_broken error()
    @test_broken absolute_nonsense
end
@testset "@test_skip" begin
    @test_skip error()
    @test_skip true
    @test_skip false
    @test_skip gobbeldygook
end
@testset "@test_warn" begin
    @test 1234 === @test_nowarn(1234)
    @test 5678 === @test_warn("WARNING: foo", begin println(STDERR, "WARNING: foo"); 5678; end)
    let a
        @test_throws UndefVarError(:a) a
        @test_nowarn a = 1
        @test a === 1
    end
end
@testset "@test and elements of an array" begin
    a = Array{Float64, 5}(uninitialized, 2, 2, 2, 2, 2)
    a[1, 1, 1, 1, 1] = 10
    @test a[1, 1, 1, 1, 1] == 10
    @test a[1, 1, 1, 1, 1] != 2
end

@test rand() != rand()

@testset "Pass - exception" begin
    @test endswith(sprint(show, @test_throws ErrorException error()),
                   "Thrown: ErrorException")
    @test endswith(sprint(show, @test_throws ErrorException("test") error("test")),
                   "Thrown: ErrorException")
end
# Test printing of Fail results
mutable struct NoThrowTestSet <: Test.AbstractTestSet
    results::Vector
    NoThrowTestSet(desc) = new([])
end
Test.record(ts::NoThrowTestSet, t::Test.Result) = (push!(ts.results, t); t)
Test.finish(ts::NoThrowTestSet) = ts.results
let fails = @testset NoThrowTestSet begin
        # Fail - wrong exception
        @test_throws OverflowError error()
        # Fail - no exception
        @test_throws OverflowError 1 + 1
        # Fail - comparison
        @test 1+1 == 2+2
        # Fail - approximate comparison
        @test 1/1 ≈ 2/1
        # Fail - chained comparison
        @test 1+0 == 2+0 == 3+0
        # Fail - comparison call
        @test ==(1 - 2, 2 - 1)
        # Fail - splatting
        @test ==(1:2...)
        # Fail - isequal
        @test isequal(0 / 0, 1 / 0)
        # Fail - function splatting
        @test isequal(1:2...)
        # Fail - isapprox
        @test isapprox(0 / 1, -1 / 0)
        # Fail - function with keyword
        @test isapprox(1 / 2, 2 / 1, atol=1 / 1)
        @test isapprox(1 - 2, 2 - 1; atol=1 - 1)
        # Fail - function keyword splatting
        k = [(:atol, 0), (:nans, true)]
        @test isapprox(1, 2; k...)
        # Error - unexpected pass
        @test_broken true
        # Error - converting a call into a comparison
        @test ==(1, 1:2...)
    end
    for i in 1:length(fails) - 2
        @test isa(fails[i], Test.Fail)
    end

    let str = sprint(show, fails[1])
        @test contains(str, "Expression: error()")
        @test contains(str, "Thrown: ErrorException")
    end

    let str = sprint(show, fails[2])
        @test contains(str, "Expression: 1 + 1")
        @test contains(str, "No exception thrown")
    end

    let str = sprint(show, fails[3])
        @test contains(str, "Expression: 1 + 1 == 2 + 2")
        @test contains(str, "Evaluated: 2 == 4")
    end

    let str = sprint(show, fails[4])
        @test contains(str, "Expression: 1 / 1 ≈ 2 / 1")
        @test contains(str, "Evaluated: 1.0 ≈ 2.0")
    end

    let str = sprint(show, fails[5])
        @test contains(str, "Expression: 1 + 0 == 2 + 0 == 3 + 0")
        @test contains(str, "Evaluated: 1 == 2 == 3")
    end

    let str = sprint(show, fails[6])
        @test contains(str, "Expression: 1 - 2 == 2 - 1")
        @test contains(str, "Evaluated: -1 == 1")
    end

    let str = sprint(show, fails[7])
        @test contains(str, "Expression: (==)(1:2...)")
        @test !contains(str, "Evaluated")
    end

    let str = sprint(show, fails[8])
        @test contains(str, "Expression: isequal(0 / 0, 1 / 0)")
        @test contains(str, "Evaluated: isequal(NaN, Inf)")
    end

    let str = sprint(show, fails[9])
        @test contains(str, "Expression: isequal(1:2...)")
        @test contains(str, "Evaluated: isequal(1, 2)")
    end

    let str = sprint(show, fails[10])
        @test contains(str, "Expression: isapprox(0 / 1, -1 / 0)")
        @test contains(str, "Evaluated: isapprox(0.0, -Inf)")
    end

    let str = sprint(show, fails[11])
        @test contains(str, "Expression: isapprox(1 / 2, 2 / 1, atol=1 / 1)")
        @test contains(str, "Evaluated: isapprox(0.5, 2.0; atol=1.0)")
    end

    let str = sprint(show, fails[12])
        @test contains(str, "Expression: isapprox(1 - 2, 2 - 1; atol=1 - 1)")
        @test contains(str, "Evaluated: isapprox(-1, 1; atol=0)")
    end

    let str = sprint(show, fails[13])
        @test contains(str, "Expression: isapprox(1, 2; k...)")
        @test contains(str, "Evaluated: isapprox(1, 2; atol=0, nans=true)")
    end

    let str = sprint(show, fails[14])
        @test contains(str, "Unexpected Pass")
        @test contains(str, "Expression: true")
    end

    let str = sprint(show, fails[15])
        @test contains(str, "Expression: ==(1, 1:2...)")
        @test contains(str, "MethodError: no method matching ==(::$Int, ::$Int, ::$Int)")
    end
end

@testset "printing of a TestSetException" begin
    tse_str = sprint(show, Test.TestSetException(1, 2, 3, 4, Vector{Union{Test.Error, Test.Fail}}()))
    @test contains(tse_str, "1 passed")
    @test contains(tse_str, "2 failed")
    @test contains(tse_str, "3 errored")
    @test contains(tse_str, "4 broken")
end

@test Test.finish(Test.FallbackTestSet()) !== nothing

OLD_STDOUT = STDOUT
OLD_STDERR = STDERR
catch_out = IOStream("")
catch_err = IOStream("")
rde, wre = redirect_stderr()
rdo, wro = redirect_stdout()

# test that FallbackTestSet will throw immediately
cmd = `$(Base.julia_cmd()) --startup-file=no --depwarn=error test_exec.jl`
@test !success(pipeline(cmd))

@testset "no errors" begin
    @test true
    @test 1 == 1
end

# Test entirely empty test set
@testset "outer" begin
    @testset "inner" begin
    end
end

@testset "testset types" begin
    ts = @testset "@testset should return the testset" begin
        @test true
    end
    @test typeof(ts) == Test.DefaultTestSet
    @test ts.n_passed == 1
    tss = @testset "@testset/for should return an array of testsets: $i" for i in 1:3
        @test true
    end
    @test length(tss) == 3
    @test typeof(tss[1]) == Test.DefaultTestSet
    @test tss[1].n_passed == 1
end
@testset "accounting" begin
    local ts, fails
    try
        ts = @testset "outer" begin
            @testset "inner1" begin
                @test true
                @test false
                @test 1 == 1
                @test 2 == :foo
                @test 3 == 3
                @testset "d" begin
                    @test 4 == 4
                end
                @testset begin
                    @test :blank != :notblank
                end
            end
            @testset "inner1" begin
                @test 1 == 1
                @test 2 == 2
                @test 3 == :bar
                @test 4 == 4
                @test_throws ErrorException 1+1
                @test_throws ErrorException error()
                @test_throws RemoteException error()
                @testset "errrrr" begin
                    @test "not bool"
                    @test error()
                end

                error("exceptions in testsets should be caught")
                @test 1 == 1 # this test will not be run
            end

            @testset "loop with desc" begin
                @testset "loop1 $T" for T in (Float32, Float64)
                    @test 1 == T(1)
                end
            end
            @testset "loops without desc" begin
                @testset for T in (Float32, Float64)
                    @test 1 == T(1)
                end
                @testset for T in (Float32, Float64), S in (Int32,Int64)
                    @test S(1) == T(1)
                end
            end
            @testset "some loops fail" begin
                @testset for i in 1:5
                    @test i <= 4
                end
                # should add 3 errors and 3 passing tests
                @testset for i in 1:6
                    iseven(i) || error("error outside of test")
                    @test true # only gets run if the above passed
                end
            end
        end
        # These lines shouldn't be called
        error("No exception was thrown!")
    catch ex
        redirect_stdout(OLD_STDOUT)
        redirect_stderr(OLD_STDERR)
        ex
    end
    @testset "ts results" begin
        @test isa(ts, Test.DefaultTestSet)
        passes, fails, errors, broken, c_passes, c_fails, c_errors, c_broken = Test.get_test_counts(ts)
        total_pass   = passes + c_passes
        total_fail   = fails  + c_fails
        total_error  = errors + c_errors
        total_broken = broken + c_broken
        @test total_pass   == 24
        @test total_fail   == 6
        @test total_error  == 6
        @test total_broken == 0
    end
    ts.anynonpass = false
    deleteat!(Test.get_testset().results,1)
end

@test .1+.1+.1 ≈ .3
@test .1+.1+.1 ≉ .4

ts = @testset "@testset should return the testset" begin
    @test true
end
@test typeof(ts) == Test.DefaultTestSet
@test ts.n_passed == 1

tss = @testset "@testset/for should return an array of testsets: $i" for i in 1:3
    @test true
end
@test length(tss) == 3
@test typeof(tss[1]) == Test.DefaultTestSet
@test tss[1].n_passed == 1

# Issue #17908 (return)
testset_depth17908 = Test.get_testset_depth()
@testset for i in 1:3
    i > 1 && return
    @test i == 1
end
# The return aborts the control flow so the expression above doesn't return a
# value. The only thing we can test is whether the testset is properly popped.
# Do not use `@test` since the issue this is testing will swallow the error.
@assert testset_depth17908 == Test.get_testset_depth()

# Issue #17462 and Issue #17908 (break, continue)
testset_depth17462 = Test.get_testset_depth()
counter_17462_pre = 0
counter_17462_post = 0
tss17462 = @testset for x in [1,2,3,4]
    global counter_17462_pre, counter_17462_post
    counter_17462_pre += 1
    if x == 1
        @test counter_17462_pre == x
        continue
        @test false
    elseif x == 3
        @test counter_17462_pre == x
        break
        @test false
    elseif x == 4
        @test false
    else
        @test counter_17462_pre == x
        @test x == 2
        @test counter_17462_post == 0
    end
    counter_17462_post += 1
end
# Do not use `@test` since the issue this is testing will swallow the error.
# Same for the `@assert` in the for loop below
@assert testset_depth17462 == Test.get_testset_depth()
@assert length(tss17462) == 3
for ts17462 in tss17462
    @assert isa(ts17462, Test.DefaultTestSet)
end
@test counter_17462_pre == 3
@test counter_17462_post == 1

# Issue #21008
ts = try
    @testset "@test_broken and @test_skip should not give an exception" begin
        @test_broken false
        @test_skip true
        @test_skip false
    end
catch
    nothing # Shouldn't get here
end
@test ts isa Test.DefaultTestSet

# now we're done running tests with DefaultTestSet so we can go back to STDOUT
redirect_stdout(OLD_STDOUT)
redirect_stderr(OLD_STDERR)

# import the methods needed for defining our own testset type
import Test: record, finish
using Test: get_testset_depth, get_testset
using Test: AbstractTestSet, Result, Pass, Fail, Error
struct CustomTestSet <: Test.AbstractTestSet
    description::AbstractString
    foo::Int
    results::Vector
    # constructor takes a description string and options keyword arguments
    CustomTestSet(desc; foo=1) = new(desc, foo, [])
end

record(ts::CustomTestSet, child::AbstractTestSet) = push!(ts.results, child)
record(ts::CustomTestSet, res::Result) = push!(ts.results, res)
function finish(ts::CustomTestSet)
    # just record if we're not the top-level parent
    if get_testset_depth() > 0
        record(get_testset(), ts)
    end
    ts
end

ts = @testset CustomTestSet "Testing custom testsets" begin
    # this testset should inherit the parent testset type
    @testset "custom testset inner 1" begin
        @test true
        @test false
        @test error("this error will be reported as an error")
        @test_throws ErrorException nothing
        @test_throws ErrorException error("this error is a success")
    end
    # this testset has its own testset type
    @testset CustomTestSet foo=4 "custom testset inner 2" begin
        # this testset should inherit the type, but not the argument. If a particular
        # testset type wants inheritance behavior they should implement it themselves
        # using get_testset() in the constructor
        @testset "custom testset inner 2 inner 1" begin
            @test true
        end
        # make sure the RHS can use computed values, also tests options without
        # specifying the testset type
        @testset foo=(1+2) "custom testset inner 2 inner 2" begin
            @test true
        end
    end
end

@test typeof(ts) == CustomTestSet
@test ts.foo == 1
@test ts.description == "Testing custom testsets"
@test typeof(ts.results[1]) == CustomTestSet
@test ts.results[1].description == "custom testset inner 1"
@test ts.results[1].foo == 1
@test typeof(ts.results[1].results[1]) == Pass
@test typeof(ts.results[1].results[2]) == Fail
@test typeof(ts.results[1].results[3]) == Error
@test typeof(ts.results[1].results[4]) == Fail
@test typeof(ts.results[1].results[5]) == Pass

@test typeof(ts.results[2]) == CustomTestSet
@test ts.results[2].description == "custom testset inner 2"
@test ts.results[2].foo == 4
@test typeof(ts.results[2].results[1]) == CustomTestSet
@test ts.results[2].results[1].foo == 1
@test typeof(ts.results[2].results[1].results[1]) == Pass
@test typeof(ts.results[2].results[2]) == CustomTestSet
@test ts.results[2].results[2].foo == 3

# test custom testset types on testset/for
tss = @testset CustomTestSet foo=3 "custom testset $i" for i in 1:6
    @testset "inner testset $i-$j" for j in 1:3
        @test iseven(i + j)
    end
    # make sure a testset within a testset/for works
    @testset "inner testset $i" begin
        @test iseven(i)
    end
end


for i in 1:6
    @test typeof(tss[i]) == CustomTestSet
    @test tss[i].foo == 3
    for j in 1:3
        @test typeof(tss[i].results[j]) == CustomTestSet
        @test tss[i].results[j].foo == 1
        @test typeof(tss[i].results[j].results[1]) == (iseven(i+j) ? Pass : Fail)
    end
    @test typeof(tss[i].results[4]) == CustomTestSet
    @test typeof(tss[i].results[4].results[1]) == (iseven(i) ? Pass : Fail)
end

# test @inferred
function uninferrable_function(i)
    q = [1, "1"]
    return q[i]
end

@test_throws ErrorException @inferred(uninferrable_function(1))
@test @inferred(identity(1)) == 1

# Ensure @inferred only evaluates the arguments once
inferred_test_global = 0
function inferred_test_function()
    global inferred_test_global
    inferred_test_global += 1
    true
end
@test @inferred inferred_test_function()
@test inferred_test_global == 1

struct SillyArray <: AbstractArray{Float64,1} end
Base.getindex(a::SillyArray, i) = rand() > 0.5 ? 0 : false
@testset "@inferred works with A[i] expressions" begin
    @test @inferred((1:3)[2]) == 2
    test_result = @test_throws ErrorException @inferred(SillyArray()[2])
    @test contains(test_result.value.msg, "Bool")
end
# Issue #14928
# Make sure abstract error type works.
@test_throws Exception error("")

# Issue #17105
# @inferred with kwargs
function inferrable_kwtest(x; y=1)
    2x
end
function uninferrable_kwtest(x; y=1)
    2x+y
end
@test @inferred(inferrable_kwtest(1)) == 2
@test @inferred(inferrable_kwtest(1; y=1)) == 2
@test @inferred(uninferrable_kwtest(1)) == 3
@test @inferred(uninferrable_kwtest(1; y=2)) == 4

@test_throws ErrorException @testset "$(error())" for i in 1:10
end
@test_throws ErrorException @testset "$(error())" begin
end

@testset "backtraces in test errors" begin
    local f = tempname()
    write(f,
    """
    using Test
    @testset begin
        @test 1==2
        @test_throws MethodError 1
    end
    """)
    local msg = read(pipeline(ignorestatus(`$(Base.julia_cmd()) --startup-file=no --color=no $f`), stderr=DevNull), String)
    # NOTE: This test depends on the code generated by @testset getting compiled,
    # to get good backtraces. If it fails, check the implementation of `testset_beginend`.
    @test !contains(msg, "do_test(")
    @test !contains(msg, "include(")
    @test contains(msg, "at " * f * ":3")
    @test contains(msg, "at " * f * ":4")
    rm(f; force=true)
end

let io = IOBuffer()
    exc = Test.TestSetException(1,2,3,4,Vector{Union{Test.Error, Test.Fail}}())
    Base.showerror(io, exc, backtrace())
    @test !contains(String(take!(io)), "backtrace()")
end

@testset "#19750" begin
    io = IOBuffer()
    exc = Test.TestSetException(1,2,3,4,Vector{Union{Test.Error, Test.Fail}}())
    Base.showerror(io, exc, backtrace())
    @test !contains(String(take!(io)), "backtrace()")

    exc = Test.FallbackTestSetException("msg")
    Base.showerror(io, exc, backtrace())
    str = String(take!(io))
    @test contains(str, "msg")
    @test !contains(str, "backtrace()")
end

let msg = read(pipeline(ignorestatus(`$(Base.julia_cmd()) --startup-file=no --color=no -e '
        using Test

        foo(x) = length(x)^2

        @testset "Foo Tests" begin
            @testset "Animals" begin
                @testset "Felines" begin
                    @test foo("cat") == 9
                end
                @testset "Canines" begin
                    @test foo("dog") == 11
                end
            end
            @testset "Arrays" begin
                @test foo(zeros(2)) == 4
                @test foo(fill(1., 4)) == 15
            end
        end'`), stderr=DevNull), String)
    @test contains(msg,
        """
        Test Summary: | Pass  Fail  Total
        Foo Tests     |    2     2      4
          Animals     |    1     1      2
            Felines   |    1            1
            Canines   |          1      1
          Arrays      |    1     1      2
        """)
end

# 20489
let msg = split(read(pipeline(ignorestatus(`$(Base.julia_cmd()) --startup-file=no --color=no -e '
        Test.print_test_results(Test.DefaultTestSet(""))'`), stderr=DevNull), String), "\n")[1]
    @test msg == rstrip(msg)
end

@testset "test guarded srand" begin
    seed = rand(UInt)
    orig = copy(Random.GLOBAL_RNG)
    @test guardsrand(()->rand(), seed) == guardsrand(()->rand(), seed)
    @test guardsrand(()->rand(Int), seed) == guardsrand(()->rand(Int), seed)
    r1, r2 = MersenneTwister(0), MersenneTwister(0)
    a, b = guardsrand(r1) do
        srand(r1, 0)
        rand(r1), rand(r1, Int)
    end::Tuple{Float64,Int}
    c, d = guardsrand(r2) do
        srand(r2, 0)
        rand(r2), rand(r2, Int)
    end::Tuple{Float64,Int}
    @test a == c == rand(r1) == rand(r2)
    @test b == d == rand(r1, Int) == rand(r2, Int)
    @test orig == Random.GLOBAL_RNG
    @test rand(orig) == rand()
end

@testset "file info in test errors" begin
    local f = tempname()

    write(f,
    """
    using Test
    @testset begin
        @test 1==2
        @test_throws UndefVarError 1
        @test_broken 1 == 1
    end
    """)

    local msg = read(pipeline(ignorestatus(`$(Base.julia_cmd()) --startup-file=no --color=no $f`), stderr=DevNull), String)
    @test contains(msg, "at " * f * ":" * "3")
    @test contains(msg, "at " * f * ":" * "4")
    @test contains(msg, "at " * f * ":" * "5")

    rm(f; force=true)
end

# issue #24919
@testset "≈ with atol" begin
    local cmd = `$(Base.julia_cmd()) --startup-file=no --color=no`
    f(src) = read(pipeline(ignorestatus(`$cmd -e $src`), stderr=DevNull), String)

    msg = f("""
    using Test
    x, y = 0.9, 0.1
    @test x ≈ y atol=0.01
    """)
    @test contains(msg, "Evaluated: 0.9 ≈ 0.1 (atol=0.01)")

    msg = f("""
    using Test
    x, y = 0.9, 0.1
    @test x ≈ y nans=true atol=0.01
    """)
    @test contains(msg, "Evaluated: 0.9 ≈ 0.1 (nans=true, atol=0.01)")
end

@testset "@test_logs" begin
    function foo(n)
        @info "Doing foo with n=$n"
        for i=1:n
            @debug "Iteration $i"
        end
    end

    @test_logs (Info,"Doing foo with n=2") foo(2)

    # Log pattern matching
    # Regex
    @test_logs (Info,r"^Doing foo with n=[0-9]+$") foo(10)
    @test_logs (Info,r"^Doing foo with n=[0-9]+$") foo(1)
    # Level symbols
    @test_logs (:debug,) min_level=Debug @debug "foo"
    @test_logs (:info,)  @info  "foo"
    @test_logs (:warn,)  @warn  "foo"
    @test_logs (:error,) @error "foo"

    # Pass through so the value of the expression can also be tested
    @test (@test_logs (Info,"blah") (@info "blah"; 42)) == 42

    # Debug level log collection
    @test_logs (Info,"Doing foo with n=2") (Debug,"Iteration 1") (Debug,"Iteration 2") min_level=Debug foo(2)

    @test_logs (Debug,"Iteration 5") min_level=Debug match_mode=:any foo(10)

    # Test failures
    fails = @testset NoThrowTestSet "check that @test_logs detects bad input" begin
        @test_logs (Warn,) foo(1)
        @test_logs (Warn,) match_mode=:any @info "foo"
        @test_logs (Debug,) @debug "foo"
    end
    @test length(fails) == 3
    @test fails[1] isa Test.LogTestFailure
    @test fails[2] isa Test.LogTestFailure
    @test fails[3] isa Test.LogTestFailure
end

function newfunc()
    42
end
@deprecate oldfunc newfunc

@testset "@test_deprecated" begin
    @test_deprecated oldfunc()

    # Expression passthrough
    if Base.JLOptions().depwarn != 2
        @test (@test_deprecated oldfunc()) == 42

        fails = @testset NoThrowTestSet "check that @test_deprecated detects bad input" begin
            @test_deprecated newfunc()
            @test_deprecated r"Not found in message" oldfunc()
        end
        @test length(fails) == 2
        @test fails[1] isa Test.LogTestFailure
        @test fails[2] isa Test.LogTestFailure
    else
        @warn """Omitting `@test_deprecated` tests which can't yet
                 be tested in --depwarn=error mode"""
    end
end

@testset "@testset preserves GLOBAL_RNG's state, and re-seeds it" begin
    # i.e. it behaves as if it was wrapped in a `guardsrand(GLOBAL_RNG.seed)` block
    seed = rand(UInt128)
    srand(seed)
    a = rand()
    @testset begin
        # global RNG must re-seeded at the beginning of @testset
        @test a == rand()
    end
    @testset for i=1:3
        @test a == rand()
    end
    # the @testset's above must have no consequence for rand() below
    b = rand()
    srand(seed)
    @test a == rand()
    @test b == rand()
end

<<<<<<< HEAD
@testset "InterruptExceptions #21043" begin
    @test_throws InterruptException (@test 1 == throw(InterruptException()))

    @testset begin
        @test_throws InterruptException throw(InterruptException())
    end

    f = tempname()

    write(f,
    """
    using Test
    @testset begin
        try
            @test_throws ErrorException throw(InterruptException())
        catch e
            @test e isa InterruptException
        end
    end

    try
        @testset begin
            @test 1 == 1
            throw(InterruptException())
        end
    catch e
        @test e isa InterruptException
    end

    try
        @testset for i in 1:1
            @test 1 == 1
            throw(InterruptException())
        end
    catch e
        @test e isa InterruptException
    end
    """)
    msg = success(pipeline(ignorestatus(`$(Base.julia_cmd()) --startup-file=no --color=no $f`), stderr=DevNull))
end
=======
@testset "non AbstractTestSet as testset" begin
    local f, err = tempname(), tempname()
    write(f,
    """
    using Test
    desc = "description"
    @testset desc begin
        @test 1==1
    end
    """)
    run(pipeline(ignorestatus(`$(Base.julia_cmd()) --startup-file=no --color=no $f`), stderr=err))
    msg = read(err, String)
    @test contains(msg, "Expected `desc` to be an AbstractTestSet, it is a String")
    rm(f; force=true)
end

f25835(;x=nothing) = _f25835(x)
_f25835(::Nothing) = ()
_f25835(x) = (x,)
# A keyword function that is never type stable
g25835(;x=1) = rand(Bool) ? 1.0 : 1
# A keyword function that is sometimes type stable
h25835(;x=1,y=1) = x isa Int ? x*y : (rand(Bool) ? 1.0 : 1)
@testset "keywords in @inferred" begin
    @test @inferred(f25835()) == ()
    @test @inferred(f25835(x=nothing)) == ()
    @test @inferred(f25835(x=1)) == (1,)

    # A global argument should make this uninferrable
    global y25835 = 1
    @test f25835(x=y25835) == (1,)
    @test_throws ErrorException @inferred((()->f25835(x=y25835))()) == (1,)

    @test_throws ErrorException @inferred(g25835()) == 1
    @test_throws ErrorException @inferred(g25835(x=1)) == 1

    @test @inferred(h25835()) == 1
    @test @inferred(h25835(x=2,y=3)) == 6
    @test_throws ErrorException @inferred(h25835(x=1.0,y=1.0)) == 1
end
>>>>>>> d6bfd0c0
<|MERGE_RESOLUTION|>--- conflicted
+++ resolved
@@ -757,7 +757,6 @@
     @test b == rand()
 end
 
-<<<<<<< HEAD
 @testset "InterruptExceptions #21043" begin
     @test_throws InterruptException (@test 1 == throw(InterruptException()))
 
@@ -798,7 +797,7 @@
     """)
     msg = success(pipeline(ignorestatus(`$(Base.julia_cmd()) --startup-file=no --color=no $f`), stderr=DevNull))
 end
-=======
+
 @testset "non AbstractTestSet as testset" begin
     local f, err = tempname(), tempname()
     write(f,
@@ -838,5 +837,4 @@
     @test @inferred(h25835()) == 1
     @test @inferred(h25835(x=2,y=3)) == 6
     @test_throws ErrorException @inferred(h25835(x=1.0,y=1.0)) == 1
-end
->>>>>>> d6bfd0c0
+end